# SPDX-License-Identifier: Apache-2.0
# SPDX-FileCopyrightText: Copyright contributors to the vLLM project
from copy import deepcopy
from typing import TYPE_CHECKING

import vllm.envs as envs
from vllm.config.compilation import CUDAGraphMode
from vllm.logger import init_logger
from vllm.model_executor.models import ModelRegistry
from vllm.utils import STR_DTYPE_TO_TORCH_DTYPE, cdiv
from vllm.v1.kv_cache_interface import FullAttentionSpec, MambaSpec

if TYPE_CHECKING:

    from vllm.config import VllmConfig

logger = init_logger(__name__)


class VerifyAndUpdateConfig:

    @staticmethod
    def verify_and_update_config(vllm_config: "VllmConfig") -> None:
        raise NotImplementedError


class Gemma3TextModelConfig:

    @staticmethod
    def verify_and_update_config(vllm_config: "VllmConfig") -> None:
        hf_config = vllm_config.model_config.hf_config
        hf_config.is_causal = not hf_config.use_bidirectional_attention


class GteNewModelConfig(VerifyAndUpdateConfig):

    @staticmethod
    def verify_and_update_config(vllm_config: "VllmConfig") -> None:
        config = vllm_config.model_config.hf_config

        assert config.__class__.__name__ == "NewConfig"
        assert config.hidden_act == "gelu"

        config.hidden_act = "geglu"

        head_dim = config.hidden_size // config.num_attention_heads
        config.rotary_kwargs = {
            "head_size": head_dim,
            "rotary_dim": getattr(config, "rotary_emb_dim", head_dim),
            "max_position": config.max_position_embeddings,
            "base": config.rope_theta,
            "rope_scaling": getattr(config, "rope_scaling", None)
        }


class JambaForSequenceClassificationConfig(VerifyAndUpdateConfig):

    @staticmethod
    def verify_and_update_config(vllm_config: "VllmConfig") -> None:
        pooler_config = vllm_config.model_config.pooler_config
        if pooler_config.activation is None:
            pooler_config.activation = False


class JinaRobertaModelConfig(VerifyAndUpdateConfig):

    @staticmethod
    def verify_and_update_config(vllm_config: "VllmConfig") -> None:
        config = vllm_config.model_config.hf_config

        if config.position_embedding_type == "rotary":
            assert config.__class__.__name__ == "XLMRobertaFlashConfig"

            head_dim = config.hidden_size // config.num_attention_heads
            config.rotary_kwargs = {
                "head_size": head_dim,
                "rotary_dim": getattr(config, "rotary_emb_dim", head_dim),
                "max_position": config.max_position_embeddings,
                "base": getattr(config, "rope_theta", config.rotary_emb_base),
                "rope_scaling": getattr(config, "rope_scaling", None)
            }


class NomicBertModelConfig(VerifyAndUpdateConfig):

    @staticmethod
    def verify_and_update_config(vllm_config: "VllmConfig") -> None:
        config = vllm_config.model_config.hf_config

        assert config.__class__.__name__ == "NomicBertConfig"
        assert config.activation_function in ["swiglu", "gelu"]
        config.position_embedding_type = getattr(config,
                                                 "position_embedding_type",
                                                 "rope")

        if config.activation_function == "swiglu":
            config.hidden_act = "silu"
        else:
            config.hidden_act = config.activation_function

        assert (config.mlp_fc1_bias == config.mlp_fc2_bias ==
                config.qkv_proj_bias)
        config.bias = config.qkv_proj_bias

        assert config.rotary_emb_scale_base is None
        assert not config.rotary_emb_interleaved

        config.layer_norm_eps = config.layer_norm_epsilon
        config.intermediate_size = config.n_inner
        config.hidden_size = config.n_embd
        config.num_hidden_layers = config.n_layer

        head_dim = config.hidden_size // config.num_attention_heads
        rotary_emb_dim = int(head_dim * config.rotary_emb_fraction)
        max_trained_positions = getattr(config, "max_trained_positions", 2048)
        config.rotary_kwargs = {
            "head_size": head_dim,
            "rotary_dim": rotary_emb_dim,
            "max_position": max_trained_positions,
            "base": getattr(config, "rope_theta", config.rotary_emb_base),
            "rope_scaling": getattr(config, "rope_scaling", None)
        }

        # we ignore config.rotary_scaling_factor so that for datasets shorter
        # than max_trained_positions 2048, the results are consistent
        # with SentenceTransformer.
        # The context extension uses vllm style rope_theta and rope_scaling.
        # See #17785 #18755
        if (not vllm_config.model_config.hf_overrides
                and vllm_config.model_config.original_max_model_len is None):
            # Default
            # Reset max_model_len to max_trained_positions.
            # nomic-embed-text-v2-moe the length is set to 512
            # by sentence_bert_config.json.
            max_model_len_before = vllm_config.model_config.max_model_len
            max_model_len = min(vllm_config.model_config.max_model_len,
                                max_trained_positions)

            vllm_config.recalculate_max_model_len(max_model_len)
            logger.warning(
                "Nomic context extension is disabled. "
                "Changing max_model_len from %s to %s. "
                "To enable context extension, see: "
                "https://github.com/vllm-project/vllm/tree/main/examples/offline_inference/context_extension.html",
                max_model_len_before, vllm_config.model_config.max_model_len)
        else:
            # We need to re-verify max_model_len to avoid lengths
            # greater than position_embedding.
            model_config = vllm_config.model_config
            hf_text_config = model_config.hf_text_config

            if isinstance(model_config.hf_overrides, dict):
                # hf_overrides_kw
                max_model_len = model_config.hf_overrides.get(
                    "max_model_len", vllm_config.model_config.max_model_len)
            else:
                # hf_overrides_fn
                # This might be overridden by sentence_bert_config.json.
                max_model_len = vllm_config.model_config.max_model_len

            # reset hf_text_config for recalculate_max_model_len.
            if hasattr(hf_text_config, "max_model_len"):
                delattr(hf_text_config, "max_model_len")
            hf_text_config.max_position_embeddings = max_trained_positions
            hf_text_config.rope_scaling = config.rotary_kwargs["rope_scaling"]

            # The priority of sentence_bert_config.json is higher
            # than max_position_embeddings
            encoder_config = deepcopy(model_config.encoder_config)
            encoder_config.pop("max_seq_length", None)
            model_config.encoder_config = encoder_config

            vllm_config.recalculate_max_model_len(max_model_len)


class Qwen2ForProcessRewardModelConfig(VerifyAndUpdateConfig):

    @staticmethod
    def verify_and_update_config(vllm_config: "VllmConfig") -> None:
        pooler_config = vllm_config.model_config.pooler_config

        if pooler_config.step_tag_id is None:
            pooler_config.step_tag_id = 151651


class Qwen2ForRewardModelConfig(VerifyAndUpdateConfig):

    @staticmethod
    def verify_and_update_config(vllm_config: "VllmConfig") -> None:
        pooler_config = vllm_config.model_config.pooler_config

        if pooler_config.softmax is None:
            pooler_config.softmax = False


class Qwen3ForSequenceClassificationConfig(VerifyAndUpdateConfig):

    @staticmethod
    def verify_and_update_config(vllm_config: "VllmConfig") -> None:
        config = vllm_config.model_config.hf_config

        is_original_qwen3_reranker = getattr(config,
                                             "is_original_qwen3_reranker",
                                             False)

        if not is_original_qwen3_reranker:
            return

        tokens = getattr(config, "classifier_from_token", None)
        assert tokens is not None and len(tokens) == 2, \
            ("Try loading the original Qwen3 Reranker?, see: "
             "https://github.com/vllm-project/vllm/tree/main/examples/offline_inference/qwen3_reranker.py")
        vllm_config.model_config.hf_config.method = "from_2_way_softmax"


class JinaVLForSequenceClassificationConfig(VerifyAndUpdateConfig):

    @staticmethod
    def verify_and_update_config(vllm_config: "VllmConfig") -> None:
        config = vllm_config.model_config.hf_config
        config.num_labels = 1
        pooler_config = vllm_config.model_config.pooler_config
        if pooler_config.logit_bias is None:
            pooler_config.logit_bias = 2.65


class SnowflakeGteNewModelConfig(VerifyAndUpdateConfig):

    @staticmethod
    def verify_and_update_config(vllm_config: "VllmConfig") -> None:
        config = vllm_config.model_config.hf_config

        assert config.__class__.__name__ == "GteConfig"
        assert config.hidden_act == "gelu"

        config.hidden_act = "geglu"

        head_dim = config.hidden_size // config.num_attention_heads
        config.rotary_kwargs = {
            "head_size": head_dim,
            "rotary_dim": getattr(config, "rotary_emb_dim", head_dim),
            "max_position": config.max_position_embeddings,
            "base": config.rope_theta,
            "rope_scaling": getattr(config, "rope_scaling", None)
        }


class GraniteMoeHybridModelConfig(VerifyAndUpdateConfig):

    @staticmethod
    def verify_and_update_config(vllm_config: "VllmConfig") -> None:
        config = vllm_config.model_config
        config.max_seq_len_to_capture = config.max_model_len
        logger.info(
            "Setting max_seq_len_to_capture to %d "
            "to ensure that CUDA graph capture "
            "covers sequences of length up to max_model_len.",
            config.max_model_len)


class GptOssForCausalLMConfig(VerifyAndUpdateConfig):

    @staticmethod
    def verify_and_update_config(vllm_config: "VllmConfig") -> None:
<<<<<<< HEAD
        structured_outputs_config = vllm_config.structured_outputs_config
        if structured_outputs_config.reasoning_parser == "":
            structured_outputs_config.reasoning_parser = "GptOss"
=======
        decoding_config = vllm_config.decoding_config
        if decoding_config.reasoning_backend == "":
            decoding_config.reasoning_backend = "openai_gptoss"
>>>>>>> 0faf3cc3

        # Increase the max capture size from 512 to 1024 for performance.
        # NOTE(woosuk): This will increase the number of CUDA graphs
        # from 67 to 83.
        scheduler_config = vllm_config.scheduler_config
        if len(scheduler_config.cuda_graph_sizes) == 1:
            max_capture_size = scheduler_config.cuda_graph_sizes[0]
            # FIXME(woosuk): When using full cuda graph with FA3, the max
            # supported size is 992.
            if max_capture_size < 1024:
                cuda_graph_sizes = [1, 2, 4]
                # Step size 8 for small batch sizes
                cuda_graph_sizes += [i for i in range(8, 256, 8)]
                # Step size 16 for larger batch sizes
                cuda_graph_sizes += [i for i in range(256, 1025, 16)]
                scheduler_config.cuda_graph_sizes = cuda_graph_sizes
                logger.info(
                    "Overriding max cuda graph capture size to "
                    "%d for performance.", 1024)


class MambaModelConfig(VerifyAndUpdateConfig):

    @classmethod
    def verify_and_update_config(cls, vllm_config: "VllmConfig") -> None:
        """
        Enable FULL_AND_PIECEWISE cuda graph mode by default (required
        to get good performance for mamba layers in V1).

        Args:
            vllm_config: vLLM Config
        """

        if not envs.VLLM_USE_V1:
            return

        model_config = vllm_config.model_config
        cache_config = vllm_config.cache_config
        compilation_config = vllm_config.compilation_config

        # TODO(tdoublep): remove once prefix caching is enabled
        cache_config.enable_prefix_caching = False
        logger.info("Hybrid or mamba-based model detected: disabling prefix "
                    "caching since it is not yet supported.")

        # TODO(tdoublep): remove as full cuda graph support is added
        FCG_NOT_SUPPORTED_MODELS = [
            "Lfm2ForCausalLM",
            "MiniMaxText01ForCausalLM",
        ]

        if (model_config.architecture not in FCG_NOT_SUPPORTED_MODELS
                and compilation_config.cudagraph_mode is None):
            logger.info(
                "Hybrid or mamba-based model detected: setting cudagraph mode "
                "to FULL_AND_PIECEWISE in order to optimize performance.")
            compilation_config.cudagraph_mode = CUDAGraphMode.FULL_AND_PIECEWISE


class HybridAttentionMambaModelConfig(VerifyAndUpdateConfig):

    @classmethod
    def verify_and_update_config(cls, vllm_config: "VllmConfig") -> None:
        """
        Ensure that page size of attention layers is greater than or
        equal to the mamba layers. If not, automatically set the attention
        block size to ensure that it is. If the attention page size is
        strictly greater than the mamba page size, we pad the mamba page size
        to make them equal.

        Args:
            vllm_config: vLLM Config
        """

        if not envs.VLLM_USE_V1:
            return

        # Enable FULL_AND_PIECEWISE by default
        MambaModelConfig.verify_and_update_config(vllm_config)

        cache_config = vllm_config.cache_config
        model_config = vllm_config.model_config
        parallel_config = vllm_config.parallel_config

        if cache_config.cache_dtype == "auto":
            kv_cache_dtype = model_config.dtype
        else:
            kv_cache_dtype = STR_DTYPE_TO_TORCH_DTYPE[cache_config.cache_dtype]

        # get attention page size (for 1 token)
        attn_page_size_1_token = FullAttentionSpec(
            block_size=1,
            num_kv_heads=model_config.get_num_kv_heads(parallel_config),
            head_size=model_config.get_head_size(),
            dtype=kv_cache_dtype,
            use_mla=model_config.use_mla).page_size_bytes

        model_cls, _ = ModelRegistry.resolve_model_cls(
            model_config.architecture,
            model_config=model_config,
        )

        # get mamba page size
        mamba_page_size = MambaSpec(
            shapes=model_cls.get_mamba_state_shape_from_config(vllm_config),
            dtypes=model_cls.get_mamba_state_dtype_from_config(vllm_config),
            block_size=model_config.max_model_len,
        ).page_size_bytes

        # some attention backends (e.g. FA) only support setting
        # block size to multiple of 16, so let's suggest a value
        # that would work (note: FA is currently not compatible
        # with mamba layers, use FlashInfer instead).
        attn_block_size = 16 * cdiv(mamba_page_size,
                                    16 * attn_page_size_1_token)

        # override attention block size if either (a) the
        # user has not set it or (b) the user has set it
        # too small.
        if (cache_config.block_size is None
                or cache_config.block_size < attn_block_size):
            cache_config.block_size = attn_block_size
            logger.info(
                "Setting attention block size to %d tokens "
                "to ensure that attention page size is >= mamba page size.",
                attn_block_size)

        # compute new attention page size
        attn_page_size = \
            cache_config.block_size * attn_page_size_1_token

        assert attn_page_size >= mamba_page_size

        if attn_page_size == mamba_page_size:
            # don't need to pad mamba page size
            return

        # pad mamba page size to exactly match attention
        if (cache_config.mamba_page_size_padded is None
                or cache_config.mamba_page_size_padded != attn_page_size):
            cache_config.mamba_page_size_padded = (attn_page_size)
            mamba_padding_pct = 100 * (attn_page_size -
                                       mamba_page_size) / mamba_page_size
            logger.info(
                "Padding mamba page size by %.2f%% to ensure "
                "that mamba page size and attention page size are "
                "exactly equal.", mamba_padding_pct)


MODELS_CONFIG_MAP: dict[str, type[VerifyAndUpdateConfig]] = {
    "GteModel": SnowflakeGteNewModelConfig,
    "GteNewModel": GteNewModelConfig,
    "GteNewForSequenceClassification": GteNewModelConfig,
    "Gemma3TextModel": Gemma3TextModelConfig,
    "NomicBertModel": NomicBertModelConfig,
    "Qwen2ForProcessRewardModel": Qwen2ForProcessRewardModelConfig,
    "Qwen2ForRewardModel": Qwen2ForRewardModelConfig,
    "Qwen3ForSequenceClassification": Qwen3ForSequenceClassificationConfig,
    "XLMRobertaModel": JinaRobertaModelConfig,
    "JinaVLForRanking": JinaVLForSequenceClassificationConfig,
    "JambaForSequenceClassification": JambaForSequenceClassificationConfig,
    "GraniteMoeHybridForCausalLM": GraniteMoeHybridModelConfig,
    "GptOssForCausalLM": GptOssForCausalLMConfig,
    "MambaForCausalLM": MambaModelConfig,
    "Mamba2ForCausalLM": MambaModelConfig,
    "FalconMambaForCausalLM": MambaModelConfig,
}<|MERGE_RESOLUTION|>--- conflicted
+++ resolved
@@ -262,15 +262,9 @@
 
     @staticmethod
     def verify_and_update_config(vllm_config: "VllmConfig") -> None:
-<<<<<<< HEAD
         structured_outputs_config = vllm_config.structured_outputs_config
         if structured_outputs_config.reasoning_parser == "":
-            structured_outputs_config.reasoning_parser = "GptOss"
-=======
-        decoding_config = vllm_config.decoding_config
-        if decoding_config.reasoning_backend == "":
-            decoding_config.reasoning_backend = "openai_gptoss"
->>>>>>> 0faf3cc3
+            structured_outputs_config.reasoning_parser = "openai_gptoss"
 
         # Increase the max capture size from 512 to 1024 for performance.
         # NOTE(woosuk): This will increase the number of CUDA graphs
