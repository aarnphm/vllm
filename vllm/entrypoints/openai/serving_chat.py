--- conflicted
+++ resolved
@@ -665,16 +665,8 @@
                         prev_recipient = harmony_parser.current_recipient
                         for token_id in output.token_ids:
                             harmony_parser.process(token_id)
-<<<<<<< HEAD
                         cur_channel = harmony_parser.current_channel
                         cur_recipient = harmony_parser.current_recipient
-=======
-                        is_reasoning = \
-                            harmony_parser.current_channel == "analysis"
-                        if not request.include_reasoning and is_reasoning:
-                            # Skip the reasoning content.
-                            continue
->>>>>>> 0ff902f3
                         delta_text = harmony_parser.last_content_delta or ""
                     else:
                         delta_text = output.text
@@ -701,7 +693,6 @@
                             current_token_ids = as_list(output.token_ids)
 
                     if self.use_harmony:
-<<<<<<< HEAD
                         if cur_channel == "final":
                             delta_message = DeltaMessage(content=delta_text)
                         elif cur_channel == "analysis":
@@ -726,7 +717,7 @@
                                     "functions.", 1)[1]
                                 delta_message = DeltaMessage(tool_calls=[
                                     DeltaToolCall(
-                                        id=random_tool_call_id(),
+                                        id=make_tool_call_id(),
                                         type="function",
                                         function=DeltaFunctionCall(
                                             name=tool_name, arguments=""),
@@ -748,13 +739,6 @@
                                 harmony_tools_streamed[i] = True
                         else:
                             delta_message = None
-=======
-                        if is_reasoning:
-                            delta_message = DeltaMessage(
-                                reasoning_content=delta_text)
-                        else:
-                            delta_message = DeltaMessage(content=delta_text)
->>>>>>> 0ff902f3
                     # handle streaming deltas for tools with named tool_choice
                     elif tool_choice_function_name:
                         if (self.reasoning_parser and not reasoning_end_arr[i]
