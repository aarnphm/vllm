# SPDX-License-Identifier: Apache-2.0
# SPDX-FileCopyrightText: Copyright contributors to the vLLM project

import enum
import time
from functools import partial
from typing import TYPE_CHECKING, Any, Callable, Optional, Union

from vllm.multimodal.inputs import MultiModalFeatureSpec
from vllm.pooling_params import PoolingParams
from vllm.sampling_params import SamplingParams
from vllm.v1.engine import (EngineCoreEvent, EngineCoreEventType,
                            EngineCoreRequest, FinishReason)
from vllm.v1.structured_output.request import StructuredOutputRequest
from vllm.v1.utils import ConstantList

if TYPE_CHECKING:
    from vllm.lora.request import LoRARequest
    from vllm.v1.core.kv_cache_utils import BlockHash


class Request:

    def __init__(
        self,
        request_id: str,
        prompt_token_ids: list[int],
        sampling_params: Optional[SamplingParams],
        pooling_params: Optional[PoolingParams],
        eos_token_id: Optional[int],
        client_index: int = 0,
        arrival_time: Optional[float] = None,
        mm_features: Optional[list[MultiModalFeatureSpec]] = None,
        lora_request: Optional["LoRARequest"] = None,
        structured_output_request: Optional["StructuredOutputRequest"] = None,
        cache_salt: Optional[str] = None,
        priority: int = 0,
        block_hasher: Optional[Callable[["Request"],
                                        list["BlockHash"]]] = None,
    ) -> None:
        self.request_id = request_id
        self.client_index = client_index
        self.priority = priority
        self.sampling_params = sampling_params
        self.pooling_params = pooling_params
        # Because of LoRA, the eos token id can be different for each request.
        self.eos_token_id = eos_token_id
        self.lora_request = lora_request
        self.structured_output_request = structured_output_request
        self.arrival_time = arrival_time if arrival_time is not None else \
            time.time()

        self.status = RequestStatus.WAITING
<<<<<<< HEAD
        if sampling_params and sampling_params.structured_outputs is not None:
            self.status = RequestStatus.WAITING_FOR_FSM
=======
        self.use_structured_output = False
>>>>>>> 41c80698
        self.events: list[EngineCoreEvent] = []
        self.stop_reason: Union[int, str, None] = None

        # P/D: Connector-specific KV transfer parameters.
        self.kv_transfer_params: Optional[dict[str, Any]] = None

        if pooling_params is not None:
            # Pooling models.
            self.max_tokens = 1
        elif sampling_params is not None:
            # Generative models.
            assert sampling_params.max_tokens is not None
            self.max_tokens = sampling_params.max_tokens
            if sampling_params.structured_outputs is not None:
                self.status = RequestStatus.WAITING_FOR_FSM
                self.use_structured_output = True

            if sampling_params.extra_args is not None:
                self.kv_transfer_params = \
                    sampling_params.extra_args.get("kv_transfer_params")
        else:
            raise ValueError(
                "sampling_params and pooling_params can't both be unset")

        self.prompt_token_ids = prompt_token_ids
        self.num_prompt_tokens = len(self.prompt_token_ids)
        self._output_token_ids: list[int] = []
        self._all_token_ids: list[int] = self.prompt_token_ids.copy()
        self.num_output_placeholders = 0  # Used in async scheduling.
        self.spec_token_ids: list[int] = []
        self.num_computed_tokens = 0
        self.cache_salt: Optional[str] = cache_salt

        # Multi-modal related
        self.mm_features = mm_features or []
        self.num_encoder_inputs = len(self.mm_features)
        self.has_encoder_inputs = self.num_encoder_inputs > 0
        # TODO(sfeng33): Remove these legacy fields after clearing out all
        # references in scheduler and model runner
        self.mm_positions = [f.mm_position for f in self.mm_features]
        self.mm_kwargs = [f.data for f in self.mm_features]
        self.mm_hashes = [f.identifier for f in self.mm_features]

        # Read-only views
        # Prevent directly appending to these lists since
        # they should also be updated simultaneously.
        self.output_token_ids = ConstantList(self._output_token_ids)
        self.all_token_ids = ConstantList(self._all_token_ids)

        # State
        # The number of tokens with prefix cache hits.
        self.num_cached_tokens = -1

        # The number of NaNs in logits. A value greater than 0
        # indicates that the output is corrupted
        self.num_nans_in_logits = 0

        self.block_hashes: list[BlockHash] = []
        self.get_hash_new_full_blocks: Optional[Callable[
            [], list[BlockHash]]] = None
        if block_hasher is not None:
            self.get_hash_new_full_blocks = partial(block_hasher, self)
            self.block_hashes = self.get_hash_new_full_blocks()

    @classmethod
    def from_engine_core_request(
        cls, request: EngineCoreRequest,
        block_hasher: Optional[Callable[["Request"], list["BlockHash"]]]
    ) -> "Request":
        return cls(
            request_id=request.request_id,
            client_index=request.client_index,
            prompt_token_ids=request.prompt_token_ids,
            mm_features=request.mm_features,
            sampling_params=request.sampling_params,
            pooling_params=request.pooling_params,
            eos_token_id=request.eos_token_id,
            arrival_time=request.arrival_time,
            lora_request=request.lora_request,
            structured_output_request=StructuredOutputRequest(
                sampling_params=request.sampling_params) \
                    if request.sampling_params else None,
            cache_salt=request.cache_salt,
            priority=request.priority,
            block_hasher=block_hasher,
        )

    def append_output_token_ids(
        self,
        token_ids: Union[int, list[int]],
    ) -> None:
        if isinstance(token_ids, int):
            self._output_token_ids.append(token_ids)
            self._all_token_ids.append(token_ids)
        else:
            self._output_token_ids.extend(token_ids)
            self._all_token_ids.extend(token_ids)

        if self.get_hash_new_full_blocks is not None:
            self.block_hashes.extend(self.get_hash_new_full_blocks())

    @property
    def is_output_corrupted(self) -> bool:
        return self.num_nans_in_logits > 0

    @property
    def num_tokens(self) -> int:
        return len(self._all_token_ids)

    @property
    def num_tokens_with_spec(self) -> int:
        return len(self._all_token_ids) + len(self.spec_token_ids)

    @property
    def num_output_tokens(self) -> int:
        return len(self._output_token_ids)

    def is_finished(self) -> bool:
        return RequestStatus.is_finished(self.status)

    def get_finished_reason(self) -> Union[FinishReason, None]:
        return RequestStatus.get_finished_reason(self.status)

    def get_num_encoder_tokens(self, input_id: int) -> int:
        assert input_id < len(self.mm_positions)
        num_tokens = self.mm_positions[input_id].length
        return num_tokens

<<<<<<< HEAD
    @property
    def use_structured_output(self) -> bool:
        return self.sampling_params is not None and \
            self.sampling_params.structured_outputs is not None

=======
>>>>>>> 41c80698
    def record_event(
        self,
        event_type: EngineCoreEventType,
        timestamp: Optional[float] = None,
    ) -> None:
        self.events.append(EngineCoreEvent.new_event(event_type, timestamp))

    def take_events(self) -> Optional[list[EngineCoreEvent]]:
        if not self.events:
            return None
        events, self.events = self.events, []
        return events


class RequestStatus(enum.IntEnum):
    """Status of a request."""
    WAITING = enum.auto()
    WAITING_FOR_FSM = enum.auto()
    WAITING_FOR_REMOTE_KVS = enum.auto()
    RUNNING = enum.auto()
    PREEMPTED = enum.auto()
    # Note: anything after PREEMPTED will be considered
    # as a finished status.
    FINISHED_STOPPED = enum.auto()
    FINISHED_LENGTH_CAPPED = enum.auto()
    FINISHED_ABORTED = enum.auto()
    FINISHED_IGNORED = enum.auto()

    def __str__(self):
        return self.name

    @staticmethod
    def is_finished(status: "RequestStatus") -> bool:
        return status > RequestStatus.PREEMPTED

    @staticmethod
    def get_finished_reason(
            status: "RequestStatus") -> Union[FinishReason, None]:
        return _FINISHED_REASON_MAP.get(status)


# Mapping of finished statuses to their finish reasons.
# NOTE: The ignored requests are the requests whose prompt lengths
# are longer than the model's length cap. Therefore, the stop
# reason should also be "length" as in OpenAI API.
_FINISHED_REASON_MAP = {
    RequestStatus.FINISHED_STOPPED: FinishReason.STOP,
    RequestStatus.FINISHED_LENGTH_CAPPED: FinishReason.LENGTH,
    RequestStatus.FINISHED_ABORTED: FinishReason.ABORT,
    RequestStatus.FINISHED_IGNORED: FinishReason.LENGTH,
}<|MERGE_RESOLUTION|>--- conflicted
+++ resolved
@@ -51,12 +51,7 @@
             time.time()
 
         self.status = RequestStatus.WAITING
-<<<<<<< HEAD
-        if sampling_params and sampling_params.structured_outputs is not None:
-            self.status = RequestStatus.WAITING_FOR_FSM
-=======
         self.use_structured_output = False
->>>>>>> 41c80698
         self.events: list[EngineCoreEvent] = []
         self.stop_reason: Union[int, str, None] = None
 
@@ -185,14 +180,6 @@
         num_tokens = self.mm_positions[input_id].length
         return num_tokens
 
-<<<<<<< HEAD
-    @property
-    def use_structured_output(self) -> bool:
-        return self.sampling_params is not None and \
-            self.sampling_params.structured_outputs is not None
-
-=======
->>>>>>> 41c80698
     def record_event(
         self,
         event_type: EngineCoreEventType,
