# SPDX-License-Identifier: Apache-2.0

<<<<<<< HEAD
from __future__ import annotations

=======
import copy
import json
>>>>>>> c48334d4
import os
from dataclasses import dataclass
from typing import TYPE_CHECKING, Any, Optional, Union

import torch

from vllm.logger import init_logger
<<<<<<< HEAD
from vllm.sampling_params import SamplingParams
=======
from vllm.sampling_params import GuidedDecodingParams, SamplingParams
from vllm.transformers_utils.tokenizer_group import init_tokenizer_from_configs
>>>>>>> c48334d4
from vllm.utils import LazyLoader
from vllm.v1.structured_output.backend_types import (StructuredOutputBackend,
                                                     StructuredOutputGrammar,
                                                     StructuredOutputOptions)
from vllm.v1.structured_output.request import get_structured_output_key

if TYPE_CHECKING:
    import llguidance
    import llguidance.hf as llguidance_hf
    import llguidance.torch as llguidance_torch
else:
    llguidance = LazyLoader("llguidance", globals(), "llguidance")
    llguidance_hf = LazyLoader("llguidance.hf", globals(), "llguidance.hf")
    llguidance_torch = LazyLoader("llguidance.torch", globals(),
                                  "llguidance.torch")

logger = init_logger(__name__)


<<<<<<< HEAD
@dataclass
class GuidanceBackend(StructuredOutputBackend):

    def __post_init__(self):
        self.disable_any_whitespace = (
            "disable-any-whitespace"
            in self.vllm_config.decoding_config.guided_decoding_backend)
=======
def _walk_json_for_additional_properties(data: object):
    if isinstance(data, dict):
        for value in data.values():
            _walk_json_for_additional_properties(value)
        if 'additionalProperties' not in data and \
            ('properties' in data or 'patternProperties' in data):
            data['additionalProperties'] = False
    elif isinstance(data, list):
        for item in data:
            _walk_json_for_additional_properties(item)


def process_for_additional_properties(
        guide_json: Union[str, dict[str, Any]]) -> dict[str, Any]:
    if isinstance(guide_json, str):
        guide_json_obj = json.loads(guide_json)
    else:
        # copy for modifications
        guide_json_obj = copy.deepcopy(guide_json)
    _walk_json_for_additional_properties(guide_json_obj)
    return guide_json_obj


class GuidanceBackend(StructuredOutputBackend):

    def __init__(self, vllm_config: VllmConfig):
        self.vllm_config = vllm_config
        tokenizer_group = init_tokenizer_from_configs(
            model_config=vllm_config.model_config,
            scheduler_config=vllm_config.scheduler_config,
            lora_config=vllm_config.lora_config)  # type: ignore[arg-type]
        self.vllm_config = vllm_config
        self.vocab_size = vllm_config.model_config.get_vocab_size()

        self.disable_any_whitespace = False
        self.no_additional_properties = False
        backend_options = GuidedDecodingParams(
            backend=vllm_config.decoding_config.guided_decoding_backend
        ).backend_options()
        for option in backend_options:
            if option == "disable-any-whitespace":
                self.disable_any_whitespace = True
            elif option == "no-additional-properties":
                self.no_additional_properties = True
            else:
                raise ValueError(
                    f"Unsupported option for the guidance backend: {option}")
>>>>>>> c48334d4

        self.ll_tokenizer = llguidance_hf.from_tokenizer(
            self.tokenizer, self.vocab_size)

    def compile_grammar(self, request_type: StructuredOutputOptions,
                        grammar_spec: str) -> StructuredOutputGrammar:
        self.serialized_grammar = serialize_guidance_grammar(
            request_type, grammar_spec, self.disable_any_whitespace,
            self.no_additional_properties)

        ll_matcher = llguidance.LLMatcher(
            self.ll_tokenizer,
            self.serialized_grammar,
            log_level=int(os.environ.get("LLGUIDANCE_LOG_LEVEL", "1")),
        )

        r = GuidanceGrammar(
            ll_matcher=ll_matcher,
            ll_tokenizer=self.ll_tokenizer,
            vocab_size=self.vocab_size,
        )

        r.check_error()
        return r

    def allocate_token_bitmask(self, max_num_seqs: int):
        return llguidance_torch.allocate_token_bitmask(
            max_num_seqs, self.ll_tokenizer.vocab_size)

    def destroy(self):
        pass


@dataclass
class GuidanceGrammar(StructuredOutputGrammar):
    ll_matcher: llguidance.LLMatcher
    ll_tokenizer: llguidance.LLTokenizer
    vocab_size: int
    printed_error: bool = False
    terminated: bool = False

    def check_error(self):
        if not self.printed_error:
            err = self.ll_matcher.get_error()
            if err:
                self.printed_error = True
                logger.warning("LLMatcher error: %s", err)

    def accept_tokens(self, request_id: str, tokens: list[int]) -> bool:
        """Accepts a list of tokens and advances the parser.

        Returns True if the parser was advanced successfully.
        Returns False if the parser failed to advance.
        """

        if self.ll_tokenizer.eos_token in tokens:
            self.terminated = True

        if self.ll_matcher.is_stopped():
            return True

        # TODO - Add jump decoding support in the future:
        # self.ll_matcher.compute_ff_bytes() - this should always work
        # self.ll_matcher.compute_ff_tokens() - this only works for
        #   "canonical" tokenizers
        # For conversion between the two, see
        # https://github.com/guidance-ai/llguidance/blob/main/docs/fast_forward.md

        r = self.ll_matcher.consume_tokens(tokens)

        self.check_error()

        return r

    def fill_bitmask(self, bitmask: torch.Tensor, idx: int) -> None:
        # this will automatically return [EOS] mask if the matcher is stopped
        # or otherwise in an error state
        llguidance_torch.fill_next_token_bitmask(self.ll_matcher, bitmask, idx)
        self.check_error()

    def is_terminated(self) -> bool:
        return self.terminated

    def reset(self):
        # This method may be not needed anymore? TODO
        self.ll_matcher.reset()

    def find_jump_forward_tokens(self) -> list[int]:
        raise NotImplementedError


def serialize_guidance_grammar(
    request_type: StructuredOutputOptions,
    grammar_spec: Union[str, dict[str, Any]],
    disable_any_whitespace: bool = False,
    no_additional_properties: bool = False,
) -> str:
    if request_type == StructuredOutputOptions.JSON:
        if no_additional_properties:
            grammar_spec = process_for_additional_properties(grammar_spec)
        return llguidance.LLMatcher.grammar_from_json_schema(
            grammar_spec,
            defaults={
                "whitespace_flexible": not disable_any_whitespace,
            })
    elif request_type == StructuredOutputOptions.JSON_OBJECT:
        return llguidance.LLMatcher.grammar_from_json_schema(
            '{"type": "object"}',
            defaults={
                "whitespace_flexible": not disable_any_whitespace,
            })
    else:
        if request_type == StructuredOutputOptions.REGEX:
            tp = "regex"
        elif request_type == StructuredOutputOptions.GRAMMAR:
            tp = "grammar"
        elif request_type == StructuredOutputOptions.CHOICE:
            tp = "choice"
        else:
            logger.error("Validation should have already occurred. "
                         "Please file an issue.")
            raise ValueError("grammar is not of valid supported types. "
                             f"({request_type!s})")
        return llguidance.grammar_from(tp, grammar_spec)


def validate_guidance_grammar(
        sampling_params: SamplingParams,
        tokenizer: Optional[llguidance.LLTokenizer] = None) -> None:
    tp, grm = get_structured_output_key(sampling_params)
    guidance_grm = serialize_guidance_grammar(tp, grm)
    err = llguidance.LLMatcher.validate_grammar(guidance_grm, tokenizer)
    if err:
        raise ValueError(f"Grammar error: {err}")<|MERGE_RESOLUTION|>--- conflicted
+++ resolved
@@ -1,12 +1,9 @@
 # SPDX-License-Identifier: Apache-2.0
 
-<<<<<<< HEAD
 from __future__ import annotations
 
-=======
 import copy
 import json
->>>>>>> c48334d4
 import os
 from dataclasses import dataclass
 from typing import TYPE_CHECKING, Any, Optional, Union
@@ -14,12 +11,7 @@
 import torch
 
 from vllm.logger import init_logger
-<<<<<<< HEAD
-from vllm.sampling_params import SamplingParams
-=======
 from vllm.sampling_params import GuidedDecodingParams, SamplingParams
-from vllm.transformers_utils.tokenizer_group import init_tokenizer_from_configs
->>>>>>> c48334d4
 from vllm.utils import LazyLoader
 from vllm.v1.structured_output.backend_types import (StructuredOutputBackend,
                                                      StructuredOutputGrammar,
@@ -39,15 +31,6 @@
 logger = init_logger(__name__)
 
 
-<<<<<<< HEAD
-@dataclass
-class GuidanceBackend(StructuredOutputBackend):
-
-    def __post_init__(self):
-        self.disable_any_whitespace = (
-            "disable-any-whitespace"
-            in self.vllm_config.decoding_config.guided_decoding_backend)
-=======
 def _walk_json_for_additional_properties(data: object):
     if isinstance(data, dict):
         for value in data.values():
@@ -71,21 +54,14 @@
     return guide_json_obj
 
 
+@dataclass
 class GuidanceBackend(StructuredOutputBackend):
 
-    def __init__(self, vllm_config: VllmConfig):
-        self.vllm_config = vllm_config
-        tokenizer_group = init_tokenizer_from_configs(
-            model_config=vllm_config.model_config,
-            scheduler_config=vllm_config.scheduler_config,
-            lora_config=vllm_config.lora_config)  # type: ignore[arg-type]
-        self.vllm_config = vllm_config
-        self.vocab_size = vllm_config.model_config.get_vocab_size()
-
+    def __post_init__(self):
         self.disable_any_whitespace = False
         self.no_additional_properties = False
         backend_options = GuidedDecodingParams(
-            backend=vllm_config.decoding_config.guided_decoding_backend
+            backend=self.vllm_config.decoding_config.guided_decoding_backend
         ).backend_options()
         for option in backend_options:
             if option == "disable-any-whitespace":
@@ -95,7 +71,6 @@
             else:
                 raise ValueError(
                     f"Unsupported option for the guidance backend: {option}")
->>>>>>> c48334d4
 
         self.ll_tokenizer = llguidance_hf.from_tokenizer(
             self.tokenizer, self.vocab_size)
