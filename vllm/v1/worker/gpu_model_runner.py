--- conflicted
+++ resolved
@@ -5,12 +5,8 @@
 import gc
 import time
 import weakref
-<<<<<<< HEAD
+from contextlib import contextmanager
 from typing import TYPE_CHECKING, Any, Optional, Protocol, Union
-=======
-from contextlib import contextmanager
-from typing import TYPE_CHECKING, Any, Optional, Union
->>>>>>> 9af6d22e
 
 import numpy as np
 import torch
@@ -165,36 +161,6 @@
         self.encoder_cache: dict[str, dict[int, torch.Tensor]] = {}
 
         self.use_aux_hidden_state_outputs = False
-<<<<<<< HEAD
-        if self.speculative_config:
-            self.use_spec_decode = True
-
-            # NOTE(Jiayi): currently we put the entire draft model on
-            # the last PP rank. This is not ideal if there are many
-            # layers in the draft model.
-            if get_pp_group().is_last_rank:
-                if self.speculative_config.method == "ngram":
-                    self.drafter = NgramProposer(self.vllm_config)
-                elif self.speculative_config.use_eagle():
-                    self.drafter = EagleProposer(self.vllm_config, self.device,
-                                                 self)  # type: ignore
-                    if self.speculative_config.method == "eagle3":
-                        self.use_aux_hidden_state_outputs = True
-                elif self.speculative_config.method == "medusa":
-                    self.drafter = MedusaProposer(
-                        vllm_config=self.vllm_config,
-                        device=self.device,
-                    )
-                elif self.speculative_config.method == 'mlp_speculator':
-                    self.drafter = MlpProposer(
-                        self.vllm_config,
-                        self.device,
-                    )
-                else:
-                    raise ValueError("Unknown speculative decoding method: "
-                                     f"{self.speculative_config.method}")
-                self.rejection_sampler = RejectionSampler()
-=======
         # Set up speculative decoding.
         # NOTE(Jiayi): currently we put the entire draft model on
         # the last PP rank. This is not ideal if there are many
@@ -211,11 +177,15 @@
                 self.drafter = MedusaProposer(
                     vllm_config=self.vllm_config,
                     device=self.device)  # type: ignore
+            elif self.speculative_config.method == 'mlp_speculator':
+                self.drafter = MlpProposer(
+                    self.vllm_config,
+                    self.device,
+                )
             else:
                 raise ValueError("Unknown speculative decoding method: "
                                  f"{self.speculative_config.method}")
             self.rejection_sampler = RejectionSampler()
->>>>>>> 9af6d22e
 
         # Request states.
         self.requests: dict[str, CachedRequestState] = {}
@@ -1846,7 +1816,7 @@
         Randomize input_ids if VLLM_RANDOMIZE_DP_DUMMY_INPUTS is set.
         This is to help balance expert-selection
          - during profile_run
-         - during DP rank dummy run 
+         - during DP rank dummy run
         """
         dp_size = self.vllm_config.parallel_config.data_parallel_size
         randomize_inputs = envs.VLLM_RANDOMIZE_DP_DUMMY_INPUTS and dp_size > 1
@@ -2247,9 +2217,9 @@
         to be reshaped to the desired shape before being used by the models.
 
         Args:
-            kv_cache_config: The KV cache config 
+            kv_cache_config: The KV cache config
         Returns:
-            dict[str, torch.Tensor]: A map between layer names to their 
+            dict[str, torch.Tensor]: A map between layer names to their
             corresponding memory buffer for KV cache.
          """
         kv_cache_raw_tensors: dict[str, torch.Tensor] = {}
@@ -2276,11 +2246,11 @@
         Reshape the KV cache tensors to the desired shape and dtype.
 
         Args:
-            kv_cache_config: The KV cache config 
-            kv_cache_raw_tensors: The KV cache buffer of each layer, with 
+            kv_cache_config: The KV cache config
+            kv_cache_raw_tensors: The KV cache buffer of each layer, with
             correct size but uninitialized shape.
         Returns:
-            Dict[str, torch.Tensor]: A map between layer names to their 
+            Dict[str, torch.Tensor]: A map between layer names to their
             corresponding memory buffer for KV cache.
         """
         kv_caches: dict[str, torch.Tensor] = {}
@@ -2332,7 +2302,7 @@
         Args:
             kv_cache_config: The KV cache config
         Returns:
-            Dict[str, torch.Tensor]: A map between layer names to their 
+            Dict[str, torch.Tensor]: A map between layer names to their
             corresponding memory buffer for KV cache.
         """
         # Initialize the memory buffer for KV cache
