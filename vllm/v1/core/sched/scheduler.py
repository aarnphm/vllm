# SPDX-License-Identifier: Apache-2.0

from __future__ import annotations

import time
from collections import defaultdict, deque
from collections.abc import Iterable
<<<<<<< HEAD
from typing import TYPE_CHECKING, Optional, Union
=======
from typing import Any, Optional, Union
>>>>>>> 0189a65a

from vllm.config import VllmConfig
from vllm.distributed.kv_events import EventPublisherFactory, KVEventBatch
from vllm.distributed.kv_transfer.kv_connector.factory import (
    KVConnectorFactory)
from vllm.distributed.kv_transfer.kv_connector.v1 import (KVConnectorBase_V1,
                                                          KVConnectorRole,
                                                          KVTransferParams)
from vllm.logger import init_logger
from vllm.multimodal import MULTIMODAL_REGISTRY, MultiModalRegistry
from vllm.v1.core.encoder_cache_manager import (EncoderCacheManager,
                                                compute_encoder_budget)
from vllm.v1.core.kv_cache_manager import KVCacheManager
from vllm.v1.core.sched.interface import SchedulerInterface
from vllm.v1.core.sched.output import (CachedRequestData, NewRequestData,
                                       SchedulerOutput)
from vllm.v1.core.sched.utils import check_stop
from vllm.v1.engine import (EngineCoreEventType, EngineCoreOutput,
                            EngineCoreOutputs)
from vllm.v1.kv_cache_interface import KVCacheConfig
from vllm.v1.metrics.stats import SchedulerStats
from vllm.v1.outputs import ModelRunnerOutput
from vllm.v1.request import Request, RequestStatus
from vllm.v1.spec_decode.metrics import SpecDecodingStats
from vllm.v1.structured_output import StructuredOutputManager

logger = init_logger(__name__)


class Scheduler(SchedulerInterface):

    def __init__(
        self,
        vllm_config: VllmConfig,
        kv_cache_config: KVCacheConfig,
        structured_output_manager: StructuredOutputManager,
        mm_registry: MultiModalRegistry = MULTIMODAL_REGISTRY,
        include_finished_set: bool = False,
        log_stats: bool = False,
    ) -> None:
        self.vllm_config = vllm_config
        self.scheduler_config = vllm_config.scheduler_config
        self.cache_config = vllm_config.cache_config
        self.lora_config = vllm_config.lora_config
        self.kv_cache_config = kv_cache_config
        self.kv_events_config = vllm_config.kv_events_config
        self.log_stats = log_stats
        self.structured_output_manager = structured_output_manager

        # include_finished_set controls whether a separate set of finished
        # request ids should be included in the EngineCoreOutputs returned
        # by update_from_outputs(). This is currently used in the multi-engine
        # case to track request lifetimes efficiently.
        self.include_finished_set = include_finished_set

        # Scheduling constraints.
        self.max_num_running_reqs = self.scheduler_config.max_num_seqs
        self.max_num_scheduled_tokens = \
            self.scheduler_config.max_num_batched_tokens
        self.max_model_len = self.scheduler_config.max_model_len
        self.enable_kv_cache_events = (
            self.kv_events_config is not None
            and self.kv_events_config.enable_kv_cache_events)

        # Create KVConnector for the Scheduler. Note that each Worker
        # will have a corresponding KVConnector with Role=WORKER.
        # KV Connector pushes/pull of remote KVs for P/D and offloading.
        self.connector = None
        if self.vllm_config.kv_transfer_config is not None:
            self.connector = KVConnectorFactory.create_connector_v1(
                config=self.vllm_config, role=KVConnectorRole.SCHEDULER)

        self.kv_event_publisher = EventPublisherFactory.create(
            self.kv_events_config)

        num_gpu_blocks = self.cache_config.num_gpu_blocks
        assert num_gpu_blocks is not None and num_gpu_blocks > 0

        self.block_size = self.cache_config.block_size

        # req_id -> Request
        self.requests: dict[str, Request] = {}
        # Priority queues for requests.
        self.waiting: deque[Request] = deque()
        self.running: list[Request] = []

        # The request IDs that are finished in between the previous and the
        # current steps. This is used to notify the workers about the finished
        # requests so that they can free the cached states for those requests.
        # This is flushed at the end of each scheduling step.
        self.finished_req_ids: set[str] = set()

        # P/D: requests in process of recving KV transfers
        self.finished_recving_kv_req_ids: set[str] = set()

        # OPTIMIZATION: Cache the CachedRequestData objects to avoid creating
        # them at each scheduling step.
        # Request id -> deque of CachedRequestData
        self._cached_reqs_data: dict[
            str, deque[CachedRequestData]] = defaultdict(deque)

        # Encoder-related.
        # Calculate encoder cache size if applicable
        # NOTE: For now we use the same budget for both compute and space.
        # This can be changed when we make encoder cache for embedding caching
        # across requests.
        encoder_compute_budget, encoder_cache_size = compute_encoder_budget(
            model_config=vllm_config.model_config,
            scheduler_config=vllm_config.scheduler_config,
            mm_registry=mm_registry,
        )

        # NOTE(woosuk): Here, "encoder" includes the vision encoder (and
        # projector if needed). Currently, we assume that the encoder also
        # has the Transformer architecture (e.g., ViT).
        self.max_num_encoder_input_tokens = encoder_compute_budget
        # NOTE: For the models without encoder (e.g., text-only models),
        # the encoder cache will not be initialized because cache size is 0
        # for these models.
        self.encoder_cache_manager = EncoderCacheManager(
            cache_size=encoder_cache_size)

        speculative_config = vllm_config.speculative_config

        self.use_eagle = False
        self.num_spec_tokens = self.num_lookahead_tokens = 0
        if speculative_config:
            self.num_spec_tokens = speculative_config.num_speculative_tokens
            if speculative_config.use_eagle():
                self.use_eagle = True
                self.num_lookahead_tokens = self.num_spec_tokens

        # Create the KV cache manager.
        self.kv_cache_manager = KVCacheManager(
            kv_cache_config=kv_cache_config,
            max_model_len=self.max_model_len,
            enable_caching=self.cache_config.enable_prefix_caching,
            caching_hash_algo=self.cache_config.prefix_caching_hash_algo,
            use_eagle=self.use_eagle,
            log_stats=self.log_stats,
            enable_kv_cache_events=self.enable_kv_cache_events,
        )

    def schedule(self) -> SchedulerOutput:
        # NOTE(woosuk) on the scheduling algorithm:
        # There's no "decoding phase" nor "prefill phase" in the scheduler.
        # Each request just has the num_computed_tokens and
        # num_tokens_with_spec. num_tokens_with_spec =
        # len(prompt_token_ids) + len(output_token_ids) + len(spec_token_ids).
        # At each step, the scheduler tries to assign tokens to the requests
        # so that each request's num_computed_tokens can catch up its
        # num_tokens_with_spec. This is general enough to cover
        # chunked prefills, prefix caching, speculative decoding,
        # and the "jump decoding" optimization in the future.

        scheduled_new_reqs: list[Request] = []
        scheduled_resumed_reqs: list[Request] = []
        scheduled_running_reqs: list[Request] = []
        preempted_reqs: list[Request] = []

        # NOTE: structured_output_request_ids maps
        # a request's (request that uses structured output)
        # request_id to the running request index.
        # This will helps us determine to slice the grammar bitmask
        # and only applies valid mask for requests that
        # uses structured decoding.
        structured_output_request_ids: dict[str, int] = {}

        req_to_new_block_ids: dict[str, list[int]] = {}
        num_scheduled_tokens: dict[str, int] = {}
        token_budget = self.max_num_scheduled_tokens
        # Encoder-related.
        scheduled_encoder_inputs: dict[str, list[int]] = {}
        encoder_budget = self.max_num_encoder_input_tokens
        # Spec decode-related.
        scheduled_spec_decode_tokens: dict[str, list[int]] = {}

        # For logging.
        scheduled_timestamp = time.monotonic()

        # First, schedule the RUNNING requests.
        req_index = 0
        while req_index < len(self.running) and token_budget > 0:
            request = self.running[req_index]

            num_new_tokens = (request.num_tokens_with_spec -
                              request.num_computed_tokens)
            if (0 < self.scheduler_config.long_prefill_token_threshold <
                    num_new_tokens):
                num_new_tokens = (
                    self.scheduler_config.long_prefill_token_threshold)
            num_new_tokens = min(num_new_tokens, token_budget)

            # Make sure the input position does not exceed the max model len.
            # This is necessary when using spec decoding.
            num_new_tokens = min(
                num_new_tokens,
                self.max_model_len - request.num_computed_tokens)

            # Schedule encoder inputs.
            encoder_inputs_to_schedule = None
            new_encoder_budget = encoder_budget
            if request.has_encoder_inputs:
                (encoder_inputs_to_schedule, num_new_tokens,
                 new_encoder_budget) = self._try_schedule_encoder_inputs(
                     request, request.num_computed_tokens, num_new_tokens,
                     encoder_budget)

            if num_new_tokens == 0:
                # The request cannot be scheduled because one of the following
                # reasons:
                # 1. No new tokens to schedule. This may happen when PP>1 and
                #    we have already scheduled all prompt tokens but they are
                #    not finished yet.
                # 2. The encoder budget is exhausted.
                # 3. The encoder cache is exhausted.
                # NOTE(woosuk): Here, by doing `continue` instead of `break`,
                # we do not strictly follow the FCFS scheduling policy and
                # allow the lower-priority requests to be scheduled.
                req_index += 1
                continue

            while True:
                new_blocks = self.kv_cache_manager.allocate_slots(
                    request,
                    num_new_tokens,
                    num_lookahead_tokens=self.num_lookahead_tokens)
                if new_blocks is None:
                    # The request cannot be scheduled.
                    # Preempt the lowest-priority request.
                    preempted_req = self.running.pop()
                    self.kv_cache_manager.free(preempted_req)
                    preempted_req.status = RequestStatus.PREEMPTED
                    preempted_req.num_computed_tokens = 0
                    if self.log_stats:
                        preempted_req.record_event(
                            EngineCoreEventType.PREEMPTED, scheduled_timestamp)

                    self.waiting.appendleft(preempted_req)
                    preempted_reqs.append(preempted_req)
                    if preempted_req == request:
                        # No more request to preempt.
                        can_schedule = False
                        break
                else:
                    # The request can be scheduled.
                    can_schedule = True
                    break
            if not can_schedule:
                break
            assert new_blocks is not None

            # Schedule the request.
            scheduled_running_reqs.append(request)
            if request.use_structured_output:
                # PERF: in case of chunked prefill,
                # request might not include any new tokens.
                # Therefore, we might introduce some additional
                # cycle to fill in the bitmask, which could be a big no-op.
                structured_output_request_ids[request.request_id] = req_index
            req_to_new_block_ids[request.request_id] = (
                new_blocks.get_block_ids())
            num_scheduled_tokens[request.request_id] = num_new_tokens
            token_budget -= num_new_tokens
            req_index += 1

            # Speculative decode related.
            if request.spec_token_ids:
                num_scheduled_spec_tokens = (num_new_tokens +
                                             request.num_computed_tokens -
                                             request.num_tokens)
                if num_scheduled_spec_tokens > 0:
                    # Trim spec_token_ids list to num_scheduled_spec_tokens.
                    del request.spec_token_ids[num_scheduled_spec_tokens:]
                    scheduled_spec_decode_tokens[request.request_id] = (
                        request.spec_token_ids)

            # Encoder-related.
            if encoder_inputs_to_schedule:
                scheduled_encoder_inputs[request.request_id] = (
                    encoder_inputs_to_schedule)
                # Allocate the encoder cache.
                for i in encoder_inputs_to_schedule:
                    self.encoder_cache_manager.allocate(request, i)
                encoder_budget = new_encoder_budget

        # Record the LoRAs in scheduled_running_reqs
        scheduled_loras: set[int] = set()
        if self.lora_config:
            scheduled_loras = set(
                req.lora_request.lora_int_id for req in scheduled_running_reqs
                if req.lora_request and req.lora_request.lora_int_id > 0)
            assert len(scheduled_loras) <= self.lora_config.max_loras

        # Use a temporary deque to collect requests that need to be skipped
        # and put back at the head of the waiting queue later
        skipped_waiting_requests: deque[Request] = deque()

        # Next, schedule the WAITING requests.
        if not preempted_reqs:
            while self.waiting and token_budget > 0:
                if len(self.running) == self.max_num_running_reqs:
                    break

                request = self.waiting[0]

                # P/D: skip request if still waiting for remote kvs.
                if request.status == RequestStatus.WAITING_FOR_REMOTE_KVS:
                    is_ready = self._update_waiting_for_remote_kv(request)
                    if is_ready:
                        request.status = RequestStatus.WAITING
                    else:
                        self.waiting.popleft()
                        skipped_waiting_requests.appendleft(request)
                        continue

                # Skip request if the structured output request is still waiting
                # for FSM compilation.
                if request.status == RequestStatus.WAITING_FOR_FSM:
                    structured_output_req = request.structured_output_request
                    if structured_output_req and structured_output_req.grammar:
                        request.status = RequestStatus.WAITING
                    else:
                        self.waiting.popleft()
                        skipped_waiting_requests.appendleft(request)
                        continue

                # Check that adding the request still respects the max_loras
                # constraint.
                if self.lora_config and request.lora_request and (
                        len(scheduled_loras) == self.lora_config.max_loras
                        and request.lora_request.lora_int_id
                        not in scheduled_loras):
                    # Scheduling would exceed max_loras, skip.
                    self.waiting.popleft()
                    skipped_waiting_requests.appendleft(request)
                    continue

                # Get already-cached tokens.
                new_computed_blocks, num_computed_tokens = \
                    self.kv_cache_manager.get_computed_blocks(
                        request)

                # Get externally-cached tokens if using a KVConnector.
                num_external_tokens, load_kv_async = (
                    (0, False) if self.connector is None else
                    self.connector.get_num_new_matched_tokens(
                        request, num_computed_tokens))

                # Total computed tokens (local + external).
                num_computed_tokens += num_external_tokens

                encoder_inputs_to_schedule = None
                new_encoder_budget = encoder_budget

                # P/D: loading remote KV, do not allocate for new work.
                if load_kv_async:
                    num_new_tokens = 0
                # Number of tokens to be scheduled.
                else:
                    # We use `request.num_tokens` instead of
                    # `request.num_prompt_tokens` to consider the resumed
                    # requests, which have output tokens.
                    num_new_tokens = request.num_tokens - num_computed_tokens
                    if (0 < self.scheduler_config.long_prefill_token_threshold
                            < num_new_tokens):
                        num_new_tokens = (
                            self.scheduler_config.long_prefill_token_threshold)
                    num_new_tokens = min(num_new_tokens, token_budget)
                    assert num_new_tokens > 0

                    # Schedule encoder inputs.
                    if request.has_encoder_inputs:
                        (encoder_inputs_to_schedule, num_new_tokens,
                         new_encoder_budget
                         ) = self._try_schedule_encoder_inputs(
                             request, num_computed_tokens, num_new_tokens,
                             encoder_budget)
                        if num_new_tokens == 0:
                            # The request cannot be scheduled.
                            break

                new_blocks = self.kv_cache_manager.allocate_slots(
                    request,
                    num_new_tokens + num_external_tokens,
                    new_computed_blocks,
                    num_lookahead_tokens=self.num_lookahead_tokens,
                    delay_cache_blocks=load_kv_async,
                )
                if new_blocks is None:
                    # The request cannot be scheduled.
                    break

                # KVConnector: update internal state after allocation.
                # This information is used to determine if a load is
                # needed for this request.
                if self.connector is not None:
                    self.connector.update_state_after_alloc(
                        request,
                        new_computed_blocks + new_blocks,
                        num_external_tokens,
                    )

                self.waiting.popleft()
                if load_kv_async:
                    # If loading async, allocate memory and put request
                    # into the WAITING_FOR_REMOTE_KV state.
                    skipped_waiting_requests.appendleft(request)
                    request.status = RequestStatus.WAITING_FOR_REMOTE_KVS
                    continue

                if request.use_structured_output:
                    structured_output_request_ids[
                        request.request_id] = req_index
                req_index += 1
                self.running.append(request)
                if self.log_stats:
                    request.record_event(EngineCoreEventType.SCHEDULED,
                                         scheduled_timestamp)
                if request.status == RequestStatus.WAITING:
                    scheduled_new_reqs.append(request)
                elif request.status == RequestStatus.PREEMPTED:
                    scheduled_resumed_reqs.append(request)
                else:
                    raise RuntimeError(
                        f"Invalid request status: {request.status}")

                if self.lora_config and request.lora_request:
                    scheduled_loras.add(request.lora_request.lora_int_id)
                req_to_new_block_ids[request.request_id] = (
                    self.kv_cache_manager.get_block_ids(request.request_id))
                num_scheduled_tokens[request.request_id] = num_new_tokens
                token_budget -= num_new_tokens
                request.status = RequestStatus.RUNNING
                request.num_computed_tokens = num_computed_tokens

                # Encoder-related.
                if encoder_inputs_to_schedule:
                    scheduled_encoder_inputs[request.request_id] = (
                        encoder_inputs_to_schedule)
                    # Allocate the encoder cache.
                    for i in encoder_inputs_to_schedule:
                        self.encoder_cache_manager.allocate(request, i)
                    encoder_budget = new_encoder_budget

        # Put back any skipped requests at the head of the waiting queue
        if skipped_waiting_requests:
            self.waiting.extendleft(skipped_waiting_requests)

        # Check if the scheduling constraints are satisfied.
        total_num_scheduled_tokens = sum(num_scheduled_tokens.values())
        assert total_num_scheduled_tokens <= self.max_num_scheduled_tokens
        assert token_budget >= 0
        assert len(self.running) <= self.max_num_running_reqs
        # Since some requests in the RUNNING queue may not be scheduled in
        # this step, the total number of scheduled requests can be smaller than
        # len(self.running).
        assert (len(scheduled_new_reqs) + len(scheduled_resumed_reqs) +
                len(scheduled_running_reqs) <= len(self.running))

        # Get the longest common prefix among all requests in the running queue.
        # This can be potentially used for cascade attention.
        num_common_prefix_blocks = 0
        if self.running:
            any_request = self.running[0]
            num_common_prefix_blocks = (
                self.kv_cache_manager.get_num_common_prefix_blocks(
                    any_request, len(self.running)))

        grammar_bitmask = self.structured_output_manager.grammar_bitmask(
            self.requests,
            structured_output_request_ids,
            scheduled_spec_decode_tokens,
        )
        # Construct the scheduler output.
        new_reqs_data = [
            NewRequestData.from_request(req,
                                        req_to_new_block_ids[req.request_id])
            for req in scheduled_new_reqs
        ]
        resumed_reqs_data = [
            self._make_cached_request_data(
                req,
                num_scheduled_tokens[req.request_id],
                len(scheduled_spec_decode_tokens.get(req.request_id, ())),
                req_to_new_block_ids[req.request_id],
                resumed_from_preemption=True,
            ) for req in scheduled_resumed_reqs
        ]
        running_reqs_data = [
            self._make_cached_request_data(
                req,
                num_scheduled_tokens[req.request_id],
                len(scheduled_spec_decode_tokens.get(req.request_id, ())),
                req_to_new_block_ids[req.request_id],
                resumed_from_preemption=False,
            ) for req in scheduled_running_reqs
        ]
        scheduler_output = SchedulerOutput(
            scheduled_new_reqs=new_reqs_data,
            scheduled_cached_reqs=resumed_reqs_data + running_reqs_data,
            num_scheduled_tokens=num_scheduled_tokens,
            total_num_scheduled_tokens=total_num_scheduled_tokens,
            scheduled_spec_decode_tokens=scheduled_spec_decode_tokens,
            scheduled_encoder_inputs=scheduled_encoder_inputs,
            num_common_prefix_blocks=num_common_prefix_blocks,
            # finished_req_ids is an existing state in the scheduler,
            # instead of being newly scheduled in this step.
            # It contains the request IDs that are finished in between
            # the previous and the current steps.
            finished_req_ids=self.finished_req_ids,
            free_encoder_input_ids=self.encoder_cache_manager.get_freed_ids(),
            structured_output_request_ids=structured_output_request_ids,
            grammar_bitmask=grammar_bitmask,
        )

        # NOTE(Kuntai): this function is designed for multiple purposes:
        # 1. Plan the KV cache store
        # 2. Wrap up all the KV cache load / save ops into an opaque object
        # 3. Clear the internal states of the connector
        if self.connector is not None:
            meta = self.connector.build_connector_meta(scheduler_output)
            scheduler_output.kv_connector_metadata = meta

        events = self.kv_cache_manager.take_events()
        if events:
            batch = KVEventBatch(ts=time.time(), events=events)
            self.kv_event_publisher.publish(batch)

        # Advance the number of computed tokens for the request AFTER
        # the request is scheduled.
        # 1. The scheduler_output of the current step has to include the
        #    original number of scheduled tokens to determine input IDs.
        # 2. Advance the number of computed tokens here allowing us to
        #    schedule the prefill request again immediately in the next
        #    scheduling step.
        # 3. If some tokens (e.g. spec tokens) are rejected later, the number of
        #    computed tokens will be adjusted in update_from_output.
        for req_id, num_scheduled_token in num_scheduled_tokens.items():
            self.requests[req_id].num_computed_tokens += num_scheduled_token

        self.finished_req_ids = set()
        return scheduler_output

    def _make_cached_request_data(
        self,
        request: Request,
        num_scheduled_tokens: int,
        num_scheduled_spec_tokens: int,
        new_block_ids: list[int],
        resumed_from_preemption: bool,
    ) -> CachedRequestData:
        # OPTIMIZATION: Cache the CachedRequestData objects to avoid creating
        # them at each scheduling step.
        num_computed_tokens = request.num_computed_tokens
        num_regular_tokens = num_scheduled_tokens - num_scheduled_spec_tokens
        new_token_ids = request.all_token_ids[
            num_computed_tokens:num_computed_tokens + num_regular_tokens]

        req_data_queue = self._cached_reqs_data.get(request.request_id)
        if req_data_queue:
            req_data = req_data_queue.popleft()
            req_data.resumed_from_preemption = resumed_from_preemption
            req_data.new_token_ids = new_token_ids
            req_data.new_block_ids = new_block_ids
            req_data.num_computed_tokens = num_computed_tokens
        else:
            # No cached request data, or all cached request data has been
            # used by the scheduled requests.
            req_data = CachedRequestData.from_request(request,
                                                      resumed_from_preemption,
                                                      new_token_ids,
                                                      new_block_ids)
        return req_data

    def _try_schedule_encoder_inputs(
        self,
        request: Request,
        num_computed_tokens: int,
        num_new_tokens: int,
        encoder_budget: int,
    ) -> tuple[list[int], int, int]:
        """
        Determine which encoder inputs need to be scheduled in the current step,
        and update `num_new_tokens` and encoder token budget accordingly.

        An encoder input will be scheduled if:
        - Its output tokens overlap with the range of tokens being computed
        in this step, i.e.,
        [num_computed_tokens, num_computed_tokens + num_new_tokens).
        - It is not already computed and stored in the encoder cache.
        - There is sufficient encoder token budget to process it.
        - The encoder cache has space to store it.

        If an encoder input cannot be scheduled due to cache or budget
        limitations, the method adjusts `num_new_tokens` to schedule only the
        decoder tokens up to just before the unschedulable encoder input.

        Note that num_computed_tokens includes both locally cached
        blocks and externally cached blocks (via KVConnector).
        """
        if num_new_tokens == 0 or not request.has_encoder_inputs:
            return [], num_new_tokens, encoder_budget
        encoder_inputs_to_schedule: list[int] = []
        mm_positions = request.mm_positions
        assert mm_positions is not None
        assert len(mm_positions) > 0
        for i, pos_info in enumerate(mm_positions):
            start_pos = pos_info.offset
            num_encoder_tokens = pos_info.length

            # The encoder output is needed if the two ranges overlap:
            # [num_computed_tokens, num_computed_tokens + num_new_tokens) and
            # [start_pos, start_pos + num_encoder_tokens)
            if start_pos >= num_computed_tokens + num_new_tokens:
                # The encoder input is not needed in this step.
                break
            if start_pos + num_encoder_tokens <= num_computed_tokens:
                # The encoder input is already computed and stored
                # in the decoder's KV cache.
                continue

            if self.encoder_cache_manager.has_cache(request, i):
                # The encoder input is already computed and cached.
                continue

            # If no encoder input chunking is allowed, we do not want to
            # partially schedule a multimodal item. If the scheduled range would
            # only cover part of the mm input, roll back to before the mm item.
            if (self.scheduler_config.disable_chunked_mm_input
                    and num_computed_tokens < start_pos
                    and (num_computed_tokens + num_new_tokens)
                    < (start_pos + num_encoder_tokens)):
                num_new_tokens = start_pos - num_computed_tokens
                break

            if (not self.encoder_cache_manager.can_allocate(request, i)
                    or num_encoder_tokens > encoder_budget):
                # The encoder cache is full or the encoder budget is exhausted.
                # NOTE(woosuk): We assume that the encoder input tokens should
                # be processed altogether, as the encoder usually uses
                # bidirectional attention.
                if num_computed_tokens < start_pos:
                    # We only schedule the decoder tokens just before the
                    # encoder input.
                    num_new_tokens = start_pos - num_computed_tokens
                else:
                    # Because of prefix caching, num_computed_tokens is greater
                    # than start_pos even though its encoder input is not
                    # available. In this case, we can't schedule any token for
                    # the request in this step.
                    num_new_tokens = 0
                break

            encoder_budget -= num_encoder_tokens
            encoder_inputs_to_schedule.append(i)
        return encoder_inputs_to_schedule, num_new_tokens, encoder_budget

    def update_from_output(
        self,
        scheduler_output: SchedulerOutput,
        model_runner_output: ModelRunnerOutput,
    ) -> EngineCoreOutputs:
        sampled_token_ids = model_runner_output.sampled_token_ids
        spec_token_ids = model_runner_output.spec_token_ids
        logprobs = model_runner_output.logprobs
        prompt_logprobs_dict = model_runner_output.prompt_logprobs_dict
        num_scheduled_tokens = scheduler_output.num_scheduled_tokens

        new_running: list[Request] = []
        outputs: list[EngineCoreOutput] = []
        spec_decoding_stats: Optional[SpecDecodingStats] = None

        # NOTE(woosuk): As len(self.running) can be up to 1K or more, the below
        # loop can be a performance bottleneck. We should do our best to avoid
        # expensive operations inside the loop.
        for request in self.running:
            req_id = request.request_id
            num_tokens_scheduled = num_scheduled_tokens.get(req_id, 0)
            if num_tokens_scheduled == 0:
                # The request was not scheduled in this step.
                new_running.append(request)
                continue

            req_index = model_runner_output.req_id_to_index[req_id]
            generated_token_ids = sampled_token_ids[req_index]

            scheduled_spec_token_ids = (
                scheduler_output.scheduled_spec_decode_tokens.get(req_id))
            if scheduled_spec_token_ids:
                # num_computed_tokens represents the number of tokens
                # processed in the current step, considering scheduled
                # tokens and rejections. If some tokens are rejected,
                # num_computed_tokens is decreased by the number of rejected
                # tokens, where is given by:
                # len(scheduled_spec_token_ids) + 1 - len(generated_token_ids).
                num_tokens_rejected = (len(scheduled_spec_token_ids) + 1 -
                                       len(generated_token_ids))
                request.num_computed_tokens -= num_tokens_rejected
                spec_decoding_stats = self.make_spec_decoding_stats(
                    spec_decoding_stats,
                    num_draft_tokens=len(scheduled_spec_token_ids),
                    num_accepted_tokens=len(generated_token_ids) - 1)

            cached_encoder_input_ids = (
                self.encoder_cache_manager.get_cached_input_ids(request))
            # OPTIMIZATION: Avoid list(set) if the set is empty.
            if cached_encoder_input_ids:
                for input_id in list(cached_encoder_input_ids):
                    mm_positions = request.mm_positions[input_id]
                    start_pos = mm_positions.offset
                    num_tokens = mm_positions.length
                    if start_pos + num_tokens <= request.num_computed_tokens:
                        # The encoder output is already processed and stored
                        # in the decoder's KV cache.
                        self.encoder_cache_manager.free_encoder_input(
                            request, input_id)

            stopped = False
            new_logprobs = None
            new_token_ids = generated_token_ids
            kv_transfer_params = None

            # NOTE: We will need to first advance the FSM
            # given that we apply bitmask in first pass
            # and we only perform jump-forward posteriori.
            first_pass = True
            if new_token_ids and request.use_structured_output:
                so_request = request.structured_output_request
                if TYPE_CHECKING:
                    assert so_request is not None
                    assert so_request.grammar is not None
                so_request.grammar.accept_tokens(
                    request.request_id,
                    new_token_ids,
                )
                first_pass = False

            # NOTE: We are performing retokenization to handle
            # tokenizer boundary. There will be some
            # overhead here.
            if first_pass and new_token_ids and request.use_structured_output and (  # noqa: E501
                    jump_tokens :=
                    self.structured_output_manager.jump_forward_tokens(request)
            ):
                new_token_ids += jump_tokens

            # Append generated tokens and check for stop. Note that if
            # a request is still being prefilled, we expect the model runner
            # to return empty token ids for the request.
            for num_new, output_token_id in enumerate(new_token_ids, 1):
                request.append_output_token_ids(output_token_id)

                # Check for stop and update request state.
                # This must be called before we make the EngineCoreOutput.
                stopped = check_stop(request, self.max_model_len)
                if stopped:
                    kv_transfer_params = self._free_request(request)
                    del new_token_ids[num_new:]  # Trim new tokens if needed.
                    break

            # Extract sample logprobs if needed.
            if request.sampling_params.logprobs is not None and logprobs:
                # NOTE: once we support N tokens per step (spec decode),
                # the outer lists can be of length > 1.
                new_logprobs = logprobs.slice(req_index, req_index + 1)

            # Add newly generated spec token ids to the request.
            if spec_token_ids is not None:
                if request.use_structured_output:
                    metadata = request.structured_output_request
                    assert metadata is not None and metadata.grammar is not None
                    # Needs to happen after new_token_ids are accepted.
                    request.spec_token_ids = metadata.grammar.validate_tokens(
                        spec_token_ids[req_index])
                else:
                    request.spec_token_ids = spec_token_ids[req_index]

            # Get prompt logprobs for this request.
            prompt_logprobs_tensors = prompt_logprobs_dict.get(req_id)
            if new_token_ids or kv_transfer_params:

                # Add EngineCoreOutput for this Request.
                outputs.append(
                    EngineCoreOutput(
                        request_id=req_id,
                        new_token_ids=new_token_ids,
                        finish_reason=request.get_finished_reason(),
                        new_logprobs=new_logprobs,
                        new_prompt_logprobs_tensors=prompt_logprobs_tensors,
                        stop_reason=request.stop_reason,
                        events=request.take_events(),
                        kv_transfer_params=kv_transfer_params,
                    ))

            else:
                # Invariant: EngineCore returns no partial prefill outputs.
                assert not prompt_logprobs_tensors

            if not stopped:
                new_running.append(request)

        # P/D: update state for finished KV Transfers.
        self._update_from_kv_xfer_finished(model_runner_output)

        # Return the cached request data to the queue so they can be reused.
        for req_data in scheduler_output.scheduled_cached_reqs:
            # NOTE(rob): since we free stopped reqs above, adding stopped reqs
            # to _cached_reqs_data will cause a memory leak.
            if req_data.req_id not in self.finished_req_ids:
                self._cached_reqs_data[req_data.req_id].append(req_data)

        self.running = new_running
        engine_core_outputs = EngineCoreOutputs(
            outputs=outputs,
            scheduler_stats=self.make_stats(spec_decoding_stats),
        )
        if self.include_finished_set:
            #TODO currently sending duplicates here, improve this
            engine_core_outputs.finished_requests = (
                scheduler_output.finished_req_ids | self.finished_req_ids)

        return engine_core_outputs

    def add_request(self, request: Request) -> None:
        self.waiting.append(request)
        self.requests[request.request_id] = request
        if self.log_stats:
            request.record_event(EngineCoreEventType.QUEUED)

    def finish_requests(
        self,
        request_ids: Union[str, Iterable[str]],
        finished_status: RequestStatus,
    ) -> None:
        """Handles the finish signal from outside the scheduler.

        For example, the API server can abort a request when the client
        disconnects.
        """
        assert RequestStatus.is_finished(finished_status)
        if isinstance(request_ids, str):
            request_ids = (request_ids, )
        else:
            request_ids = set(request_ids)

        for req_id in request_ids:
            request = self.requests.get(req_id)
            if request is None:
                # Invalid request ID.
                continue

            if request.status == RequestStatus.RUNNING:
                self.running.remove(request)
            else:
                self.waiting.remove(request)
            request.status = finished_status
            self._free_request(request)

    def _free_request(self, request: Request) -> Optional[dict[str, Any]]:

        assert request.is_finished()

        delay_free_blocks, kv_xfer_params = self._connector_finished(request)
        self.encoder_cache_manager.free(request)
        self._cached_reqs_data.pop(request.request_id, None)
        self.finished_req_ids.add(request.request_id)

        if not delay_free_blocks:
            self._free_blocks(request)

        return kv_xfer_params

    def _free_blocks(self, request: Request):
        assert request.is_finished()
        assert request.request_id not in self._cached_reqs_data
        self.kv_cache_manager.free(request)
        self.kv_cache_manager.free_block_hashes(request)
        del self.requests[request.request_id]

    def get_num_unfinished_requests(self) -> int:
        return len(self.waiting) + len(self.running)

    def has_finished_requests(self) -> bool:
        return len(self.finished_req_ids) > 0

    def reset_prefix_cache(self) -> bool:
        return self.kv_cache_manager.reset_prefix_cache()

    def make_stats(
        self,
        spec_decoding_stats: Optional[SpecDecodingStats] = None,
    ) -> Optional[SchedulerStats]:
        if not self.log_stats:
            return None
        prefix_cache_stats = self.kv_cache_manager.make_prefix_cache_stats()
        assert prefix_cache_stats is not None
        return SchedulerStats(
            num_running_reqs=len(self.running),
            num_waiting_reqs=len(self.waiting),
            gpu_cache_usage=self.kv_cache_manager.usage,
            prefix_cache_stats=prefix_cache_stats,
            spec_decoding_stats=spec_decoding_stats,
        )

    def make_spec_decoding_stats(
        self,
        spec_decoding_stats: Optional[SpecDecodingStats],
        num_draft_tokens: int,
        num_accepted_tokens: int,
    ) -> Optional[SpecDecodingStats]:
        if not self.log_stats:
            return None
        if spec_decoding_stats is None:
            spec_decoding_stats = SpecDecodingStats.new(self.num_spec_tokens)
        spec_decoding_stats.observe_draft(
            num_draft_tokens=num_draft_tokens,
            num_accepted_tokens=num_accepted_tokens)
        return spec_decoding_stats

    def shutdown(self) -> None:
        if self.kv_event_publisher:
            self.kv_event_publisher.shutdown()

    ########################################################################
    # P/D Related Methods
    ########################################################################

    def get_kv_connector(self) -> Optional[KVConnectorBase_V1]:
        return self.connector

    def _connector_finished(
            self, request: Request) -> tuple[bool, Optional[KVTransferParams]]:
        """Invoke the KV connector request_finished() method if applicable."""
        if self.connector is None:
            return False, None
        block_ids = self.kv_cache_manager.get_block_ids(request.request_id)
        return self.connector.request_finished(request, block_ids)

    def _update_waiting_for_remote_kv(self, request: Request) -> bool:
        """
        P/D: check if the request_id is finished_recving.

        The finished_recving_kv_req_ids list is populated
        on the previous steps()'s update_from_output based
        on the worker side connector.

        When the kv transfer is ready, we cache the blocks
        and the request state will be moved back to WAITING from
        WAITING_FOR_REMOTE_KV.
        """
        if request.request_id not in self.finished_recving_kv_req_ids:
            return False

        # Now that the blocks are ready, actually cache them.
        block_ids = self.kv_cache_manager.get_block_ids(request.request_id)
        num_computed_tokens = len(block_ids) * self.block_size
        if num_computed_tokens == request.num_tokens:
            num_computed_tokens -= 1
        self.kv_cache_manager.single_type_manager.cache_blocks(
            request,
            self.kv_cache_manager.req_to_block_hashes[request.request_id],
            num_computed_tokens,
        )

        # Update the request state for scheduling.
        request.num_computed_tokens = num_computed_tokens

        # Return that we are ready.
        self.finished_recving_kv_req_ids.remove(request.request_id)
        return True

    def _update_from_kv_xfer_finished(self,
                                      model_runner_output: ModelRunnerOutput):
        """
        P/D: update the scheduler state based on the output.

        The Worker side connectors add finished_recving and
        finished_sending reqs to the output.
        * if finished_sending: free the blocks
        # if finished_recving: add to state so we can
            scheduler the request during the next step.
        """
        # P/D: update recv and send status from last step.
        for req_id in (model_runner_output.finished_recving or ()):
            logger.debug("Finished recving KV transfer for request %s", req_id)
            self.finished_recving_kv_req_ids.add(req_id)
        for req_id in (model_runner_output.finished_sending or ()):
            logger.debug("Finished sending KV transfer for request %s", req_id)
            self._free_blocks(self.requests[req_id])<|MERGE_RESOLUTION|>--- conflicted
+++ resolved
@@ -5,11 +5,7 @@
 import time
 from collections import defaultdict, deque
 from collections.abc import Iterable
-<<<<<<< HEAD
-from typing import TYPE_CHECKING, Optional, Union
-=======
-from typing import Any, Optional, Union
->>>>>>> 0189a65a
+from typing import TYPE_CHECKING, Any, Optional
 
 from vllm.config import VllmConfig
 from vllm.distributed.kv_events import EventPublisherFactory, KVEventBatch
@@ -842,7 +838,7 @@
 
     def finish_requests(
         self,
-        request_ids: Union[str, Iterable[str]],
+        request_ids: str | Iterable[str],
         finished_status: RequestStatus,
     ) -> None:
         """Handles the finish signal from outside the scheduler.
