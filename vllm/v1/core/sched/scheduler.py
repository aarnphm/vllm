# SPDX-License-Identifier: Apache-2.0

from __future__ import annotations

import time
from collections import defaultdict, deque
from collections.abc import Iterable
from typing import TYPE_CHECKING, Optional, Union

from vllm.config import VllmConfig
from vllm.distributed.kv_transfer.kv_connector.factory import (
    KVConnectorFactory)
from vllm.distributed.kv_transfer.kv_connector.v1 import KVConnectorRole
from vllm.logger import init_logger
from vllm.multimodal import MULTIMODAL_REGISTRY, MultiModalRegistry
from vllm.v1.core.encoder_cache_manager import (EncoderCacheManager,
                                                compute_encoder_budget)
from vllm.v1.core.kv_cache_manager import KVCacheManager
from vllm.v1.core.sched.interface import SchedulerInterface
from vllm.v1.core.sched.output import (CachedRequestData, NewRequestData,
                                       SchedulerOutput)
from vllm.v1.core.sched.utils import check_stop
from vllm.v1.engine import (EngineCoreEventType, EngineCoreOutput,
                            EngineCoreOutputs)
from vllm.v1.kv_cache_interface import KVCacheConfig
from vllm.v1.metrics.stats import SchedulerStats
from vllm.v1.outputs import ModelRunnerOutput
from vllm.v1.request import Request, RequestStatus
from vllm.v1.spec_decode.metrics import SpecDecodingStats
from vllm.v1.structured_output import StructuredOutputManager

logger = init_logger(__name__)


class Scheduler(SchedulerInterface):

    def __init__(
        self,
        vllm_config: VllmConfig,
        kv_cache_config: KVCacheConfig,
        structured_output_manager: StructuredOutputManager,
        mm_registry: MultiModalRegistry = MULTIMODAL_REGISTRY,
        include_finished_set: bool = False,
        log_stats: bool = False,
    ) -> None:
        self.vllm_config = vllm_config
        self.scheduler_config = vllm_config.scheduler_config
        self.cache_config = vllm_config.cache_config
        self.lora_config = vllm_config.lora_config
        self.kv_cache_config = kv_cache_config
        self.log_stats = log_stats
        self.structured_output_manager = structured_output_manager

        # include_finished_set controls whether a separate set of finished
        # request ids should be included in the EngineCoreOutputs returned
        # by update_from_outputs(). This is currently used in the multi-engine
        # case to track request lifetimes efficiently.
        self.include_finished_set = include_finished_set

        # Scheduling constraints.
        self.max_num_running_reqs = self.scheduler_config.max_num_seqs
        self.max_num_scheduled_tokens = \
            self.scheduler_config.max_num_batched_tokens
        self.max_model_len = self.scheduler_config.max_model_len

        # Create KVConnector for the Scheduler. Note that each Worker
        # will have a corresponding KVConnector with Role=WORKER.
        # KV Connector pushes/pull of remote KVs for P/D and offloading.
        self.connector = None
        if self.vllm_config.kv_transfer_config is not None:
            self.connector = KVConnectorFactory.create_connector_v1(
                config=self.vllm_config, role=KVConnectorRole.SCHEDULER)

        num_gpu_blocks = self.cache_config.num_gpu_blocks
        assert num_gpu_blocks is not None and num_gpu_blocks > 0

        self.block_size = self.cache_config.block_size

        # req_id -> Request
        self.requests: dict[str, Request] = {}
        # Priority queues for requests.
        self.waiting: deque[Request] = deque()
        self.running: list[Request] = []

        # The request IDs that are finished in between the previous and the
        # current steps. This is used to notify the workers about the finished
        # requests so that they can free the cached states for those requests.
        # This is flushed at the end of each scheduling step.
        self.finished_req_ids: set[str] = set()

        # OPTIMIZATION: Cache the CachedRequestData objects to avoid creating
        # them at each scheduling step.
        # Request id -> deque of CachedRequestData
        self._cached_reqs_data: dict[
            str, deque[CachedRequestData]] = defaultdict(deque)

        # Encoder-related.
        # Calculate encoder cache size if applicable
        # NOTE: For now we use the same budget for both compute and space.
        # This can be changed when we make encoder cache for embedding caching
        # across requests.
        encoder_compute_budget, encoder_cache_size = compute_encoder_budget(
            model_config=vllm_config.model_config,
            scheduler_config=vllm_config.scheduler_config,
            mm_registry=mm_registry,
        )

        # NOTE(woosuk): Here, "encoder" includes the vision encoder (and
        # projector if needed). Currently, we assume that the encoder also
        # has the Transformer architecture (e.g., ViT).
        self.max_num_encoder_input_tokens = encoder_compute_budget
        # NOTE: For the models without encoder (e.g., text-only models),
        # the encoder cache will not be initialized because cache size is 0
        # for these models.
        self.encoder_cache_manager = EncoderCacheManager(
            cache_size=encoder_cache_size)

        speculative_config = vllm_config.speculative_config

        self.use_eagle = False
        self.num_spec_tokens = self.num_lookahead_tokens = 0
        if speculative_config:
            self.num_spec_tokens = speculative_config.num_speculative_tokens
            if speculative_config.use_eagle():
                self.use_eagle = True
                self.num_lookahead_tokens = self.num_spec_tokens

        # Create the KV cache manager.
        self.kv_cache_manager = KVCacheManager(
            kv_cache_config=kv_cache_config,
            max_model_len=self.max_model_len,
            enable_caching=self.cache_config.enable_prefix_caching,
            caching_hash_algo=self.cache_config.prefix_caching_hash_algo,
            use_eagle=self.use_eagle,
            log_stats=self.log_stats)

    def schedule(self) -> SchedulerOutput:
        # NOTE(woosuk) on the scheduling algorithm:
        # There's no "decoding phase" nor "prefill phase" in the scheduler.
        # Each request just has the num_computed_tokens and
        # num_tokens_with_spec. num_tokens_with_spec =
        # len(prompt_token_ids) + len(output_token_ids) + len(spec_token_ids).
        # At each step, the scheduler tries to assign tokens to the requests
        # so that each request's num_computed_tokens can catch up its
        # num_tokens_with_spec. This is general enough to cover
        # chunked prefills, prefix caching, speculative decoding,
        # and the "jump decoding" optimization in the future.

        scheduled_new_reqs: list[Request] = []
        scheduled_resumed_reqs: list[Request] = []
        scheduled_running_reqs: list[Request] = []
        preempted_reqs: list[Request] = []

        # NOTE: structured_output_request_ids maps
        # a request's (request that uses structured output)
        # request_id to the running request index.
        # This will helps us determine to slice the grammar bitmask
        # and only applies valid mask for requests that
        # uses structured decoding.
        structured_output_request_ids: dict[str, int] = {}

        req_to_new_block_ids: dict[str, list[int]] = {}
        num_scheduled_tokens: dict[str, int] = {}
        token_budget = self.max_num_scheduled_tokens
        # Encoder-related.
        scheduled_encoder_inputs: dict[str, list[int]] = {}
        encoder_budget = self.max_num_encoder_input_tokens
        # Spec decode-related.
        scheduled_spec_decode_tokens: dict[str, list[int]] = {}

        # For logging.
        scheduled_timestamp = time.monotonic()

        # First, schedule the RUNNING requests.
        req_index = 0
        while req_index < len(self.running) and token_budget > 0:
            request = self.running[req_index]

            num_new_tokens = (request.num_tokens_with_spec -
                              request.num_computed_tokens)
            if (0 < self.scheduler_config.long_prefill_token_threshold <
                    num_new_tokens):
                num_new_tokens = (
                    self.scheduler_config.long_prefill_token_threshold)
            num_new_tokens = min(num_new_tokens, token_budget)

            # Make sure the input position does not exceed the max model len.
            # This is necessary when using spec decoding.
            num_new_tokens = min(
                num_new_tokens,
                self.max_model_len - request.num_computed_tokens)

            # Schedule encoder inputs.
            encoder_inputs_to_schedule = None
            new_encoder_budget = encoder_budget
            if request.has_encoder_inputs:
                (encoder_inputs_to_schedule, num_new_tokens,
                 new_encoder_budget) = self._try_schedule_encoder_inputs(
                     request, request.num_computed_tokens, num_new_tokens,
                     encoder_budget)

            if num_new_tokens == 0:
                # The request cannot be scheduled because one of the following
                # reasons:
                # 1. No new tokens to schedule. This may happen when PP>1 and
                #    we have already scheduled all prompt tokens but they are
                #    not finished yet.
                # 2. The encoder budget is exhausted.
                # 3. The encoder cache is exhausted.
                # NOTE(woosuk): Here, by doing `continue` instead of `break`,
                # we do not strictly follow the FCFS scheduling policy and
                # allow the lower-priority requests to be scheduled.
                req_index += 1
                continue

            while True:
                new_blocks = self.kv_cache_manager.allocate_slots(
                    request,
                    num_new_tokens,
                    num_lookahead_tokens=self.num_lookahead_tokens)
                if new_blocks is None:
                    # The request cannot be scheduled.
                    # Preempt the lowest-priority request.
                    preempted_req = self.running.pop()
                    self.kv_cache_manager.free(preempted_req)
                    preempted_req.status = RequestStatus.PREEMPTED
                    preempted_req.num_computed_tokens = 0
                    if self.log_stats:
                        preempted_req.record_event(
                            EngineCoreEventType.PREEMPTED, scheduled_timestamp)

                    self.waiting.appendleft(preempted_req)
                    preempted_reqs.append(preempted_req)
                    if preempted_req == request:
                        # No more request to preempt.
                        can_schedule = False
                        break
                else:
                    # The request can be scheduled.
                    can_schedule = True
                    break
            if not can_schedule:
                break
            assert new_blocks is not None

            # Schedule the request.
            scheduled_running_reqs.append(request)
            if request.use_structured_output:
                # PERF: in case of chunked prefill,
                # request might not include any new tokens.
                # Therefore, we might introduce some additional
                # cycle to fill in the bitmask, which could be a big no-op.
                structured_output_request_ids[request.request_id] = req_index
            req_to_new_block_ids[request.request_id] = [
                b.block_id for b in new_blocks
            ]
            num_scheduled_tokens[request.request_id] = num_new_tokens
            token_budget -= num_new_tokens
            req_index += 1

            # Speculative decode related.
            if request.spec_token_ids:
                num_scheduled_spec_tokens = (num_new_tokens +
                                             request.num_computed_tokens -
                                             request.num_tokens)
                if num_scheduled_spec_tokens > 0:
                    # Trim spec_token_ids list to num_scheduled_spec_tokens.
                    del request.spec_token_ids[num_scheduled_spec_tokens:]
                    scheduled_spec_decode_tokens[request.request_id] = (
                        request.spec_token_ids)

            # Encoder-related.
            if encoder_inputs_to_schedule:
                scheduled_encoder_inputs[request.request_id] = (
                    encoder_inputs_to_schedule)
                # Allocate the encoder cache.
                for i in encoder_inputs_to_schedule:
                    self.encoder_cache_manager.allocate(request, i)
                encoder_budget = new_encoder_budget

        # Record the LoRAs in scheduled_running_reqs
        scheduled_loras: set[int] = set()
        if self.lora_config:
            scheduled_loras = set(
                req.lora_request.lora_int_id for req in scheduled_running_reqs
                if req.lora_request and req.lora_request.lora_int_id > 0)
            assert len(scheduled_loras) <= self.lora_config.max_loras

        # Use a temporary deque to collect requests that need to be skipped
        # and put back at the head of the waiting queue later
        skipped_waiting_requests: deque[Request] = deque()

        # Next, schedule the WAITING requests.
        if not preempted_reqs:
            while self.waiting and token_budget > 0:
                if len(self.running) == self.max_num_running_reqs:
                    break

                request = self.waiting[0]

                # Skip request if the structured output request is still waiting
                # for FSM compilation.
                if request.status == RequestStatus.WAITING_FOR_FSM:
                    structured_output_req = request.structured_output_request
                    if structured_output_req and structured_output_req.grammar:
                        request.status = RequestStatus.WAITING
                    else:
                        self.waiting.popleft()
                        skipped_waiting_requests.appendleft(request)
                        continue

                # Check that adding the request still respects the max_loras
                # constraint.
                if self.lora_config and request.lora_request and (
                        len(scheduled_loras) == self.lora_config.max_loras
                        and request.lora_request.lora_int_id
                        not in scheduled_loras):
                    # Scheduling would exceed max_loras, skip.
                    self.waiting.popleft()
                    skipped_waiting_requests.appendleft(request)
                    continue

                # Get already-cached tokens.
                computed_blocks, num_computed_tokens = \
                    self.kv_cache_manager.get_computed_blocks(
                        request)

                # Get externally-cached tokens if using a KVConnector.
                num_external_tokens = (
                    0 if self.connector is None else
                    self.connector.get_num_new_matched_tokens(
                        request, num_computed_tokens))

                # Total computed tokens (local + external).
                num_computed_tokens += num_external_tokens

                # Number of tokens to be scheduled.
                # We use `request.num_tokens` instead of
                # `request.num_prompt_tokens` to consider the resumed requests,
                # which have output tokens.
                num_new_tokens = request.num_tokens - num_computed_tokens
                if (0 < self.scheduler_config.long_prefill_token_threshold <
                        num_new_tokens):
                    num_new_tokens = (
                        self.scheduler_config.long_prefill_token_threshold)
                num_new_tokens = min(num_new_tokens, token_budget)
                assert num_new_tokens > 0

                # Schedule encoder inputs.
                if request.has_encoder_inputs:
                    (encoder_inputs_to_schedule, num_new_tokens,
                     new_encoder_budget) = self._try_schedule_encoder_inputs(
                         request, num_computed_tokens, num_new_tokens,
                         encoder_budget)
                    if num_new_tokens == 0:
                        # The request cannot be scheduled.
                        break
                else:
                    encoder_inputs_to_schedule = None
                    new_encoder_budget = encoder_budget

                new_blocks = self.kv_cache_manager.allocate_slots(
                    request,
                    num_new_tokens + num_external_tokens,
                    computed_blocks,
                    num_lookahead_tokens=self.num_lookahead_tokens,
                )
                if new_blocks is None:
                    # The request cannot be scheduled.
                    break

                # KVConnector: update internal state after allocation.
                # This information is used to determine if a load is
                # needed for this request.
                if self.connector is not None:
                    self.connector.update_state_after_alloc(
                        request,
                        num_external_tokens,
                    )

                self.waiting.popleft()
                if request.use_structured_output:
                    structured_output_request_ids[
                        request.request_id] = req_index
                req_index += 1
                self.running.append(request)
                if self.log_stats:
                    request.record_event(EngineCoreEventType.SCHEDULED,
                                         scheduled_timestamp)
                if request.status == RequestStatus.WAITING:
                    scheduled_new_reqs.append(request)
                elif request.status == RequestStatus.PREEMPTED:
                    scheduled_resumed_reqs.append(request)
                else:
                    raise RuntimeError(
                        f"Invalid request status: {request.status}")

                if self.lora_config and request.lora_request:
                    scheduled_loras.add(request.lora_request.lora_int_id)
                req_to_new_block_ids[request.request_id] = [
                    b.block_id for b in computed_blocks + new_blocks
                ]
                num_scheduled_tokens[request.request_id] = num_new_tokens
                token_budget -= num_new_tokens
                request.status = RequestStatus.RUNNING
                request.num_computed_tokens = num_computed_tokens

                # Encoder-related.
                if encoder_inputs_to_schedule:
                    scheduled_encoder_inputs[request.request_id] = (
                        encoder_inputs_to_schedule)
                    # Allocate the encoder cache.
                    for i in encoder_inputs_to_schedule:
                        self.encoder_cache_manager.allocate(request, i)
                    encoder_budget = new_encoder_budget

        # Put back any skipped requests at the head of the waiting queue
        if skipped_waiting_requests:
            self.waiting.extendleft(skipped_waiting_requests)

        # Check if the scheduling constraints are satisfied.
        total_num_scheduled_tokens = sum(num_scheduled_tokens.values())
        assert total_num_scheduled_tokens <= self.max_num_scheduled_tokens
        assert token_budget >= 0
        assert len(self.running) <= self.max_num_running_reqs
        # Since some requests in the RUNNING queue may not be scheduled in
        # this step, the total number of scheduled requests can be smaller than
        # len(self.running).
        assert (len(scheduled_new_reqs) + len(scheduled_resumed_reqs) +
                len(scheduled_running_reqs) <= len(self.running))

        # Get the longest common prefix among all requests in the running queue.
        # This can be potentially used for cascade attention.
        num_common_prefix_blocks = 0
        if self.running:
            any_request = self.running[0]
            num_common_prefix_blocks = (
                self.kv_cache_manager.get_num_common_prefix_blocks(
                    any_request, len(self.running)))

        grammar_bitmask = self.structured_output_manager.grammar_bitmask(
            self.requests,
            structured_output_request_ids,
            scheduled_spec_decode_tokens,
        )
        # Construct the scheduler output.
        new_reqs_data = [
            NewRequestData.from_request(req,
                                        req_to_new_block_ids[req.request_id])
            for req in scheduled_new_reqs
        ]
        resumed_reqs_data = [
            self._make_cached_request_data(
                req,
                num_scheduled_tokens[req.request_id],
                len(scheduled_spec_decode_tokens.get(req.request_id, ())),
                req_to_new_block_ids[req.request_id],
                resumed_from_preemption=True,
            ) for req in scheduled_resumed_reqs
        ]
        running_reqs_data = [
            self._make_cached_request_data(
                req,
                num_scheduled_tokens[req.request_id],
                len(scheduled_spec_decode_tokens.get(req.request_id, ())),
                req_to_new_block_ids[req.request_id],
                resumed_from_preemption=False,
            ) for req in scheduled_running_reqs
        ]
        scheduler_output = SchedulerOutput(
            scheduled_new_reqs=new_reqs_data,
            scheduled_cached_reqs=resumed_reqs_data + running_reqs_data,
            num_scheduled_tokens=num_scheduled_tokens,
            total_num_scheduled_tokens=total_num_scheduled_tokens,
            scheduled_spec_decode_tokens=scheduled_spec_decode_tokens,
            scheduled_encoder_inputs=scheduled_encoder_inputs,
            num_common_prefix_blocks=num_common_prefix_blocks,
            # finished_req_ids is an existing state in the scheduler,
            # instead of being newly scheduled in this step.
            # It contains the request IDs that are finished in between
            # the previous and the current steps.
            finished_req_ids=self.finished_req_ids,
            free_encoder_input_ids=self.encoder_cache_manager.get_freed_ids(),
            structured_output_request_ids=structured_output_request_ids,
            grammar_bitmask=grammar_bitmask,
        )

        # NOTE(Kuntai): this function is designed for multiple purposes:
        # 1. Plan the KV cache store
        # 2. Wrap up all the KV cache load / save ops into an opaque object
        # 3. Clear the internal states of the connector
        if self.connector is not None:
            meta = self.connector.build_connector_meta(scheduler_output)
            scheduler_output.kv_connector_metadata = meta

        # Advance the number of computed tokens for the request AFTER
        # the request is scheduled.
        # 1. The scheduler_output of the current step has to include the
        #    original number of scheduled tokens to determine input IDs.
        # 2. Advance the number of computed tokens here allowing us to
        #    schedule the prefill request again immediately in the next
        #    scheduling step.
        # 3. If some tokens (e.g. spec tokens) are rejected later, the number of
        #    computed tokens will be adjusted in update_from_output.
        for req_id, num_scheduled_token in num_scheduled_tokens.items():
            self.requests[req_id].num_computed_tokens += num_scheduled_token

        self.finished_req_ids = set()
        return scheduler_output

    def _make_cached_request_data(
        self,
        request: Request,
        num_scheduled_tokens: int,
        num_scheduled_spec_tokens: int,
        new_block_ids: list[int],
        resumed_from_preemption: bool,
    ) -> CachedRequestData:
        # OPTIMIZATION: Cache the CachedRequestData objects to avoid creating
        # them at each scheduling step.
        num_computed_tokens = request.num_computed_tokens
        num_regular_tokens = num_scheduled_tokens - num_scheduled_spec_tokens
        new_token_ids = request.all_token_ids[
            num_computed_tokens:num_computed_tokens + num_regular_tokens]

        req_data_queue = self._cached_reqs_data.get(request.request_id)
        if req_data_queue:
            req_data = req_data_queue.popleft()
            req_data.resumed_from_preemption = resumed_from_preemption
            req_data.new_token_ids = new_token_ids
            req_data.new_block_ids = new_block_ids
            req_data.num_computed_tokens = num_computed_tokens
        else:
            # No cached request data, or all cached request data has been
            # used by the scheduled requests.
            req_data = CachedRequestData.from_request(request,
                                                      resumed_from_preemption,
                                                      new_token_ids,
                                                      new_block_ids)
        return req_data

    def _try_schedule_encoder_inputs(
        self,
        request: Request,
        num_computed_tokens: int,
        num_new_tokens: int,
        encoder_budget: int,
    ) -> tuple[list[int], int, int]:
        """
        Determine which encoder inputs need to be scheduled in the current step,
        and update `num_new_tokens` and encoder token budget accordingly.

        An encoder input will be scheduled if:
        - Its output tokens overlap with the range of tokens being computed
        in this step, i.e.,
        [num_computed_tokens, num_computed_tokens + num_new_tokens).
        - It is not already computed and stored in the encoder cache.
        - There is sufficient encoder token budget to process it.
        - The encoder cache has space to store it.

        If an encoder input cannot be scheduled due to cache or budget
        limitations, the method adjusts `num_new_tokens` to schedule only the
        decoder tokens up to just before the unschedulable encoder input.

        Note that num_computed_tokens includes both locally cached
        blocks and externally cached blocks (via KVConnector).
        """
        if num_new_tokens == 0 or not request.has_encoder_inputs:
            return [], num_new_tokens, encoder_budget
        encoder_inputs_to_schedule: list[int] = []
        mm_positions = request.mm_positions
        assert mm_positions is not None
        assert len(mm_positions) > 0
        for i, pos_info in enumerate(mm_positions):
            start_pos = pos_info.offset
            num_encoder_tokens = pos_info.length

            # The encoder output is needed if the two ranges overlap:
            # [num_computed_tokens, num_computed_tokens + num_new_tokens) and
            # [start_pos, start_pos + num_encoder_tokens)
            if start_pos >= num_computed_tokens + num_new_tokens:
                # The encoder input is not needed in this step.
                break
            if start_pos + num_encoder_tokens <= num_computed_tokens:
                # The encoder input is already computed and stored
                # in the decoder's KV cache.
                continue

            if self.encoder_cache_manager.has_cache(request, i):
                # The encoder input is already computed and cached.
                continue

            # If no encoder input chunking is allowed, we do not want to
            # partially schedule a multimodal item. If the scheduled range would
            # only cover part of the mm input, roll back to before the mm item.
            if (self.scheduler_config.disable_chunked_mm_input
                    and num_computed_tokens < start_pos
                    and (num_computed_tokens + num_new_tokens)
                    < (start_pos + num_encoder_tokens)):
                num_new_tokens = start_pos - num_computed_tokens
                break

            if (not self.encoder_cache_manager.can_allocate(request, i)
                    or num_encoder_tokens > encoder_budget):
                # The encoder cache is full or the encoder budget is exhausted.
                # NOTE(woosuk): We assume that the encoder input tokens should
                # be processed altogether, as the encoder usually uses
                # bidirectional attention.
                if num_computed_tokens < start_pos:
                    # We only schedule the decoder tokens just before the
                    # encoder input.
                    num_new_tokens = start_pos - num_computed_tokens
                else:
                    # Because of prefix caching, num_computed_tokens is greater
                    # than start_pos even though its encoder input is not
                    # available. In this case, we can't schedule any token for
                    # the request in this step.
                    num_new_tokens = 0
                break

            encoder_budget -= num_encoder_tokens
            encoder_inputs_to_schedule.append(i)
        return encoder_inputs_to_schedule, num_new_tokens, encoder_budget

    def update_from_output(
        self,
        scheduler_output: SchedulerOutput,
        model_runner_output: ModelRunnerOutput,
    ) -> EngineCoreOutputs:
        sampled_token_ids = model_runner_output.sampled_token_ids
        spec_token_ids = model_runner_output.spec_token_ids
        logprobs = model_runner_output.logprobs
        prompt_logprobs_dict = model_runner_output.prompt_logprobs_dict
        num_scheduled_tokens = scheduler_output.num_scheduled_tokens

        new_running: list[Request] = []
        outputs: list[EngineCoreOutput] = []
        spec_decoding_stats: Optional[SpecDecodingStats] = None

        # NOTE(woosuk): As len(self.running) can be up to 1K or more, the below
        # loop can be a performance bottleneck. We should do our best to avoid
        # expensive operations inside the loop.
        for request in self.running:
            req_id = request.request_id
            num_tokens_scheduled = num_scheduled_tokens.get(req_id, 0)
            if num_tokens_scheduled == 0:
                # The request was not scheduled in this step.
                new_running.append(request)
                continue

            req_index = model_runner_output.req_id_to_index[req_id]
            generated_token_ids = sampled_token_ids[req_index]

            scheduled_spec_token_ids = (
                scheduler_output.scheduled_spec_decode_tokens.get(req_id))
            if scheduled_spec_token_ids:
                # num_computed_tokens represents the number of tokens
                # processed in the current step, considering scheduled
                # tokens and rejections. If some tokens are rejected,
                # num_computed_tokens is decreased by the number of rejected
                # tokens, where is given by:
                # len(scheduled_spec_token_ids) + 1 - len(generated_token_ids).
                num_tokens_rejected = (len(scheduled_spec_token_ids) + 1 -
                                       len(generated_token_ids))
                request.num_computed_tokens -= num_tokens_rejected
                spec_decoding_stats = self.make_spec_decoding_stats(
                    spec_decoding_stats,
                    num_draft_tokens=len(scheduled_spec_token_ids),
                    num_accepted_tokens=len(generated_token_ids) - 1)

            cached_encoder_input_ids = (
                self.encoder_cache_manager.get_cached_input_ids(request))
            # OPTIMIZATION: Avoid list(set) if the set is empty.
            if cached_encoder_input_ids:
                for input_id in list(cached_encoder_input_ids):
                    mm_positions = request.mm_positions[input_id]
                    start_pos = mm_positions.offset
                    num_tokens = mm_positions.length
                    if start_pos + num_tokens <= request.num_computed_tokens:
                        # The encoder output is already processed and stored
                        # in the decoder's KV cache.
                        self.encoder_cache_manager.free_encoder_input(
                            request, input_id)

            stopped = False
            new_logprobs = None
            new_token_ids = generated_token_ids

            # NOTE: We will need to first advance the FSM
            # given that we apply bitmask in first pass
            # and we only perform jump-forward posteriori.
            first_pass = True
            if new_token_ids and request.use_structured_output:
                so_request = request.structured_output_request
                if TYPE_CHECKING:
                    assert so_request is not None
                    assert so_request.grammar is not None
                so_request.grammar.accept_tokens(
                    request.request_id,
                    new_token_ids,
                )
                first_pass = False

            # NOTE: We are performing retokenization to handle
            # tokenizer boundary. There will be some
            # overhead here.
            if first_pass and new_token_ids and request.use_structured_output and (  # noqa: E501
                    jump_tokens :=
                    self.structured_output_manager.jump_forward_tokens(request)
            ):
                new_token_ids += jump_tokens

            # Append generated tokens and check for stop. Note that if
            # a request is still being prefilled, we expect the model runner
            # to return empty token ids for the request.
            for num_new, output_token_id in enumerate(new_token_ids, 1):
                request.append_output_token_ids(output_token_id)

                # Check for stop and update request state.
                # This must be called before we make the EngineCoreOutput.
                stopped = check_stop(request, self.max_model_len)
                if stopped:
                    self._free_request(request)
                    del new_token_ids[num_new:]  # Trim new tokens if needed.
                    break

            # Extract sample logprobs if needed.
            if request.sampling_params.logprobs is not None and logprobs:
                # NOTE: once we support N tokens per step (spec decode),
                # the outer lists can be of length > 1.
                new_logprobs = logprobs.slice(req_index, req_index + 1)

<<<<<<< HEAD
=======
            if new_token_ids and request.use_structured_output:
                # NOTE: structured_output_request
                # should not be None if use_structured_output, we have
                # check above, so safe to ignore type warning
                request.structured_output_request.grammar.accept_tokens(  # type: ignore[union-attr]
                    req_id, new_token_ids)

            # Add newly generated spec token ids to the request.
            if spec_token_ids is not None:
                if request.use_structured_output:
                    metadata = request.structured_output_request
                    assert metadata is not None and metadata.grammar is not None
                    # Needs to happen after new_token_ids are accepted.
                    request.spec_token_ids = metadata.grammar.validate_tokens(
                        spec_token_ids[req_index])
                else:
                    request.spec_token_ids = spec_token_ids[req_index]

>>>>>>> 34120f5a
            # Get prompt logprobs for this request.
            prompt_logprobs_tensors = prompt_logprobs_dict.get(req_id)
            if new_token_ids:
                # Add EngineCoreOutput for this Request.
                outputs.append(
                    EngineCoreOutput(
                        request_id=req_id,
                        new_token_ids=new_token_ids,
                        finish_reason=request.get_finished_reason(),
                        new_logprobs=new_logprobs,
                        new_prompt_logprobs_tensors=prompt_logprobs_tensors,
                        stop_reason=request.stop_reason,
                        events=request.take_events()))
            else:
                # Invariant: EngineCore returns no partial prefill outputs.
                assert not prompt_logprobs_tensors

            if not stopped:
                new_running.append(request)

        # Return the cached request data to the queue so they can be reused.
        for req_data in scheduler_output.scheduled_cached_reqs:
            self._cached_reqs_data[req_data.req_id].append(req_data)

        self.running = new_running
        engine_core_outputs = EngineCoreOutputs(
            outputs=outputs,
            scheduler_stats=self.make_stats(spec_decoding_stats),
        )
        if self.include_finished_set:
            #TODO currently sending duplicates here, improve this
            engine_core_outputs.finished_requests = (
                scheduler_output.finished_req_ids | self.finished_req_ids)

        return engine_core_outputs

    def add_request(self, request: Request) -> None:
        self.waiting.append(request)
        self.requests[request.request_id] = request
        if self.log_stats:
            request.record_event(EngineCoreEventType.QUEUED)

    def finish_requests(
        self,
        request_ids: Union[str, Iterable[str]],
        finished_status: RequestStatus,
    ) -> None:
        """Handles the finish signal from outside the scheduler.

        For example, the API server can abort a request when the client
        disconnects.
        """
        assert RequestStatus.is_finished(finished_status)
        if isinstance(request_ids, str):
            request_ids = (request_ids, )
        else:
            request_ids = set(request_ids)

        for req_id in request_ids:
            request = self.requests.get(req_id)
            if request is None:
                # Invalid request ID.
                continue

            if request.status == RequestStatus.RUNNING:
                self.running.remove(request)
            else:
                self.waiting.remove(request)
            request.status = finished_status
            self._free_request(request)

    def _free_request(self, request: Request) -> None:
        assert request.is_finished()
        self.kv_cache_manager.free(request)
        self.kv_cache_manager.free_block_hashes(request)
        self.encoder_cache_manager.free(request)
        self._cached_reqs_data.pop(request.request_id, None)
        del self.requests[request.request_id]
        self.finished_req_ids.add(request.request_id)

    def get_num_unfinished_requests(self) -> int:
        return len(self.waiting) + len(self.running)

    def has_finished_requests(self) -> bool:
        return len(self.finished_req_ids) > 0

    def reset_prefix_cache(self) -> bool:
        return self.kv_cache_manager.reset_prefix_cache()

    def make_stats(
        self,
        spec_decoding_stats: Optional[SpecDecodingStats] = None,
    ) -> Optional[SchedulerStats]:
        if not self.log_stats:
            return None
        prefix_cache_stats = self.kv_cache_manager.make_prefix_cache_stats()
        assert prefix_cache_stats is not None
        return SchedulerStats(
            num_running_reqs=len(self.running),
            num_waiting_reqs=len(self.waiting),
            gpu_cache_usage=self.kv_cache_manager.usage,
            prefix_cache_stats=prefix_cache_stats,
            spec_decoding_stats=spec_decoding_stats,
        )

    def make_spec_decoding_stats(
        self,
        spec_decoding_stats: Optional[SpecDecodingStats],
        num_draft_tokens: int,
        num_accepted_tokens: int,
    ) -> Optional[SpecDecodingStats]:
        if not self.log_stats:
            return None
        if spec_decoding_stats is None:
            spec_decoding_stats = SpecDecodingStats.new(self.num_spec_tokens)
        spec_decoding_stats.observe_draft(
            num_draft_tokens=num_draft_tokens,
            num_accepted_tokens=num_accepted_tokens)
        return spec_decoding_stats<|MERGE_RESOLUTION|>--- conflicted
+++ resolved
@@ -730,15 +730,6 @@
                 # the outer lists can be of length > 1.
                 new_logprobs = logprobs.slice(req_index, req_index + 1)
 
-<<<<<<< HEAD
-=======
-            if new_token_ids and request.use_structured_output:
-                # NOTE: structured_output_request
-                # should not be None if use_structured_output, we have
-                # check above, so safe to ignore type warning
-                request.structured_output_request.grammar.accept_tokens(  # type: ignore[union-attr]
-                    req_id, new_token_ids)
-
             # Add newly generated spec token ids to the request.
             if spec_token_ids is not None:
                 if request.use_structured_output:
@@ -750,7 +741,6 @@
                 else:
                     request.spec_token_ids = spec_token_ids[req_index]
 
->>>>>>> 34120f5a
             # Get prompt logprobs for this request.
             prompt_logprobs_tensors = prompt_logprobs_dict.get(req_id)
             if new_token_ids:
