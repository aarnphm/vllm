--- conflicted
+++ resolved
@@ -613,7 +613,7 @@
     def maybe_pull_model_tokenizer_for_s3(self, model: str,
                                           tokenizer: str) -> None:
         """Pull model/tokenizer from S3 to temporary directory when needed.
-        
+
         Args:
             model: Model name or path
             tokenizer: Tokenizer name or path
@@ -4039,18 +4039,11 @@
     load_config: LoadConfig = field(default_factory=LoadConfig)
     """Load configuration."""
     lora_config: Optional[LoRAConfig] = None
-<<<<<<< HEAD
-    speculative_config: SpeculativeConfig = field(default=None,
-                                                  init=True)  # type: ignore
-    structured_output_config: StructuredOutputConfig = field(
-        default_factory=StructuredOutputConfig)
-=======
     """LoRA configuration."""
     speculative_config: Optional[SpeculativeConfig] = None
     """Speculative decoding configuration."""
-    decoding_config: DecodingConfig = field(default_factory=DecodingConfig)
-    """Decoding configuration."""
->>>>>>> 65334ef3
+    structured_output_config: StructuredOutputConfig = field(
+        default_factory=StructuredOutputConfig)
     observability_config: Optional[ObservabilityConfig] = None
     """Observability configuration."""
     prompt_adapter_config: Optional[PromptAdapterConfig] = None
