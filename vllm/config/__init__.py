# SPDX-License-Identifier: Apache-2.0
# SPDX-FileCopyrightText: Copyright contributors to the vLLM project

# ruff: noqa: F401
import ast
import copy
import enum
import hashlib
import inspect
import json
import textwrap
import uuid
import warnings
from collections.abc import Mapping
from contextlib import contextmanager
from dataclasses import MISSING, Field, field, fields, is_dataclass, replace
from functools import cached_property, lru_cache
from importlib.util import find_spec
from typing import (TYPE_CHECKING, Any, Callable, ClassVar, Literal, Optional,
                    Protocol, TypeVar, Union, cast, get_args)

import regex as re
import torch
from pydantic import (ConfigDict, SkipValidation, field_validator,
                      model_validator)
from pydantic.dataclasses import dataclass
from safetensors.torch import _TYPES as _SAFETENSORS_TO_TORCH_DTYPE
from typing_extensions import Self, assert_never, runtime_checkable

import vllm.envs as envs
from vllm import version
from vllm.config.cache import (BlockSize, CacheConfig, CacheDType, MambaDType,
                               PrefixCachingHashAlgo)
from vllm.config.compilation import (CompilationConfig, CompilationLevel,
                                     CUDAGraphMode, PassConfig)
from vllm.config.parallel import (DistributedExecutorBackend, EPLBConfig,
                                  ParallelConfig)
from vllm.config.scheduler import SchedulerConfig, SchedulerPolicy
from vllm.config.utils import ConfigType, config
from vllm.logger import init_logger
from vllm.model_executor.layers.quantization import QuantizationMethods
from vllm.platforms import current_platform
from vllm.transformers_utils.config import (
    ConfigFormat, get_config, get_hf_image_processor_config,
    get_hf_text_config, get_pooling_config,
    get_sentence_transformer_tokenizer_config, is_encoder_decoder,
    is_interleaved, maybe_override_with_speculators_target_model,
    try_get_generation_config, try_get_safetensors_metadata,
    try_get_tokenizer_config, uses_mrope)
from vllm.transformers_utils.s3_utils import S3Model
from vllm.transformers_utils.utils import is_s3, maybe_model_redirect
from vllm.utils import (DEFAULT_MAX_NUM_BATCHED_TOKENS, LayerBlockType,
                        LazyLoader, common_broadcastable_dtype, random_uuid)

if TYPE_CHECKING:
    from _typeshed import DataclassInstance
    from transformers.configuration_utils import PretrainedConfig

    import vllm.model_executor.layers.quantization as me_quant
    import vllm.model_executor.models as me_models
    from vllm.model_executor.layers.quantization import QuantizationMethods
    from vllm.model_executor.layers.quantization.base_config import (
        QuantizationConfig)
    from vllm.model_executor.model_loader import LoadFormats
    from vllm.model_executor.model_loader.tensorizer import TensorizerConfig
    from vllm.v1.sample.logits_processor import LogitsProcessor

    HfOverrides = Union[dict, Callable[[type], type]]
else:
    DataclassInstance = Any
    PretrainedConfig = Any
    QuantizationConfig = Any
    QuantizationMethods = Any
    BaseModelLoader = Any
    LoadFormats = Any
    TensorizerConfig = Any
    LogitsProcessor = Any
    HfOverrides = Union[dict[str, Any], Callable[[type], type]]

    me_quant = LazyLoader("model_executor", globals(),
                          "vllm.model_executor.layers.quantization")
    me_models = LazyLoader("model_executor", globals(),
                           "vllm.model_executor.models")

logger = init_logger(__name__)
DataclassInstanceT = TypeVar("DataclassInstanceT", bound=DataclassInstance)

TaskOption = Literal["auto", "generate", "embedding", "embed", "classify",
                     "score", "reward", "transcription", "draft"]

_ResolvedTask = Literal["generate", "transcription", "encode", "embed",
                        "classify", "reward", "draft"]

RunnerOption = Literal["auto", "generate", "pooling", "draft"]

RunnerType = Literal["generate", "pooling", "draft"]

ConvertOption = Literal["auto", "none", "embed", "classify", "reward"]

ConvertType = Literal["none", "embed", "classify", "reward"]

_RUNNER_TASKS: dict[RunnerType, list[TaskOption]] = {
    "generate": ["generate", "transcription"],
    "pooling": ["embedding", "embed", "classify", "score", "reward"],
    "draft": ["draft"],
}

_RUNNER_CONVERTS: dict[RunnerType, list[ConvertType]] = {
    "generate": [],
    "pooling": ["embed", "classify", "reward"],
    "draft": [],
}

# Some model suffixes are based on auto classes from Transformers:
# https://huggingface.co/docs/transformers/en/model_doc/auto
# NOTE: Items higher on this list priority over lower ones
_SUFFIX_TO_DEFAULTS: list[tuple[str, tuple[RunnerType, ConvertType]]] = [
    ("ForCausalLM", ("generate", "none")),
    ("ForConditionalGeneration", ("generate", "none")),
    ("ChatModel", ("generate", "none")),
    ("LMHeadModel", ("generate", "none")),
    ("ForTextEncoding", ("pooling", "embed")),
    ("EmbeddingModel", ("pooling", "embed")),
    ("ForSequenceClassification", ("pooling", "classify")),
    ("ForAudioClassification", ("pooling", "classify")),
    ("ForImageClassification", ("pooling", "classify")),
    ("ForVideoClassification", ("pooling", "classify")),
    ("ClassificationModel", ("pooling", "classify")),
    ("ForRewardModeling", ("pooling", "reward")),
    ("RewardModel", ("pooling", "reward")),
    # Let other `*Model`s take priority
    ("Model", ("pooling", "embed")),
]


def iter_architecture_defaults():
    yield from _SUFFIX_TO_DEFAULTS


def try_match_architecture_defaults(
    architecture: str,
    *,
    runner_type: Optional[RunnerType] = None,
    convert_type: Optional[ConvertType] = None,
) -> Optional[tuple[str, tuple[RunnerType, ConvertType]]]:
    for suffix, (default_runner_type,
                 default_convert_type) in iter_architecture_defaults():
        if ((runner_type is None or runner_type == default_runner_type) and
            (convert_type is None or convert_type == default_convert_type)
                and architecture.endswith(suffix)):
            return suffix, (default_runner_type, default_convert_type)

    return None


@runtime_checkable
class SupportsHash(Protocol):

    def compute_hash(self) -> str:
        ...


class SupportsMetricsInfo(Protocol):

    def metrics_info(self) -> dict[str, str]:
        ...


class ModelImpl(str, enum.Enum):
    AUTO = "auto"
    VLLM = "vllm"
    TRANSFORMERS = "transformers"


def get_attr_docs(cls: type[Any]) -> dict[str, str]:
    """
    Get any docstrings placed after attribute assignments in a class body.

    https://davidism.com/mit-license/
    """

    def pairwise(iterable):
        """
        Manually implement https://docs.python.org/3/library/itertools.html#itertools.pairwise

        Can be removed when Python 3.9 support is dropped.
        """
        iterator = iter(iterable)
        a = next(iterator, None)

        for b in iterator:
            yield a, b
            a = b

    try:
        cls_node = ast.parse(textwrap.dedent(inspect.getsource(cls))).body[0]
    except (OSError, KeyError, TypeError):
        # HACK: Python 3.13+ workaround - set missing __firstlineno__
        # Workaround can be removed after we upgrade to pydantic==2.12.0
        with open(inspect.getfile(cls)) as f:
            for i, line in enumerate(f):
                if f"class {cls.__name__}" in line and ":" in line:
                    cls.__firstlineno__ = i + 1
                    break
        cls_node = ast.parse(textwrap.dedent(inspect.getsource(cls))).body[0]

    if not isinstance(cls_node, ast.ClassDef):
        raise TypeError("Given object was not a class.")

    out = {}

    # Consider each pair of nodes.
    for a, b in pairwise(cls_node.body):
        # Must be an assignment then a constant string.
        if (not isinstance(a, (ast.Assign, ast.AnnAssign))
                or not isinstance(b, ast.Expr)
                or not isinstance(b.value, ast.Constant)
                or not isinstance(b.value.value, str)):
            continue

        doc = inspect.cleandoc(b.value.value)

        # An assignment can have multiple targets (a = b = v), but an
        # annotated assignment only has one target.
        targets = a.targets if isinstance(a, ast.Assign) else [a.target]

        for target in targets:
            # Must be assigning to a plain name.
            if not isinstance(target, ast.Name):
                continue

            out[target.id] = doc

    return out


def get_field(cls: ConfigType, name: str) -> Field:
    """Get the default factory field of a dataclass by name. Used for getting
    default factory fields in `EngineArgs`."""
    if not is_dataclass(cls):
        raise TypeError("The given class is not a dataclass.")
    cls_fields = {f.name: f for f in fields(cls)}
    if name not in cls_fields:
        raise ValueError(f"Field '{name}' not found in {cls.__name__}.")
    named_field: Field = cls_fields[name]
    if (default_factory := named_field.default_factory) is not MISSING:
        return field(default_factory=default_factory)
    if (default := named_field.default) is not MISSING:
        return field(default=default)
    raise ValueError(
        f"{cls.__name__}.{name} must have a default value or default factory.")


def is_init_field(cls: ConfigType, name: str) -> bool:
    return next(f for f in fields(cls) if f.name == name).init


TokenizerMode = Literal["auto", "slow", "mistral", "custom"]
ModelDType = Literal["auto", "half", "float16", "bfloat16", "float", "float32"]
MMEncoderTPMode = Literal["weights", "data"]


class LogprobsMode(enum.Enum):
    RAW_LOGITS = "raw_logits"
    RAW_LOGPROBS = "raw_logprobs"
    PROCESSED_LOGITS = "processed_logits"
    PROCESSED_LOGPROBS = "processed_logprobs"


@config
@dataclass(config=ConfigDict(arbitrary_types_allowed=True))
class ModelConfig:
    """Configuration for the model."""

    model: str = "Qwen/Qwen3-0.6B"
    """Name or path of the Hugging Face model to use. It is also used as the
    content for `model_name` tag in metrics output when `served_model_name` is
    not specified."""
    runner: RunnerOption = "auto"
    """The type of model runner to use. Each vLLM instance only supports one
    model runner, even if the same model can be used for multiple types."""
    convert: ConvertOption = "auto"
    """Convert the model using adapters defined in
    [vllm.model_executor.models.adapters][]. The most common use case is to
    adapt a text generation model to be used for pooling tasks."""
    task: Optional[TaskOption] = None
    """[DEPRECATED] The task to use the model for. If the model supports more
    than one model runner, this is used to select which model runner to run.

    Note that the model may support other tasks using the same model runner.
    """
    tokenizer: SkipValidation[str] = None  # type: ignore
    """Name or path of the Hugging Face tokenizer to use. If unspecified, model
    name or path will be used."""
    tokenizer_mode: TokenizerMode = "auto"
    """Tokenizer mode:\n
    - "auto" will use the fast tokenizer if available.\n
    - "slow" will always use the slow tokenizer.\n
    - "mistral" will always use the tokenizer from `mistral_common`.\n
    - "custom" will use --tokenizer to select the preregistered tokenizer."""
    trust_remote_code: bool = False
    """Trust remote code (e.g., from HuggingFace) when downloading the model
    and tokenizer."""
    dtype: Union[ModelDType, torch.dtype] = "auto"
    """Data type for model weights and activations:\n
    - "auto" will use FP16 precision for FP32 and FP16 models, and BF16
    precision for BF16 models.\n
    - "half" for FP16. Recommended for AWQ quantization.\n
    - "float16" is the same as "half".\n
    - "bfloat16" for a balance between precision and range.\n
    - "float" is shorthand for FP32 precision.\n
    - "float32" for FP32 precision."""
    seed: Optional[int] = None
    """Random seed for reproducibility. Initialized to None in V0, but
    initialized to 0 in V1."""
    hf_config_path: Optional[str] = None
    """Name or path of the Hugging Face config to use. If unspecified, model
    name or path will be used."""
    allowed_local_media_path: str = ""
    """Allowing API requests to read local images or videos from directories
    specified by the server file system. This is a security risk. Should only
    be enabled in trusted environments."""
    revision: Optional[str] = None
    """The specific model version to use. It can be a branch name, a tag name,
    or a commit id. If unspecified, will use the default version."""
    code_revision: Optional[str] = None
    """The specific revision to use for the model code on the Hugging Face Hub.
    It can be a branch name, a tag name, or a commit id. If unspecified, will
    use the default version."""
    rope_scaling: dict[str, Any] = field(default_factory=dict)
    """RoPE scaling configuration. For example,
    `{"rope_type":"dynamic","factor":2.0}`."""
    rope_theta: Optional[float] = None
    """RoPE theta. Use with `rope_scaling`. In some cases, changing the RoPE
    theta improves the performance of the scaled model."""
    tokenizer_revision: Optional[str] = None
    """The specific revision to use for the tokenizer on the Hugging Face Hub.
    It can be a branch name, a tag name, or a commit id. If unspecified, will
    use the default version."""
    max_model_len: SkipValidation[int] = None  # type: ignore
    """Model context length (prompt and output). If unspecified, will be
    automatically derived from the model config.

    When passing via `--max-model-len`, supports k/m/g/K/M/G in human-readable
    format. Examples:\n
    - 1k -> 1000\n
    - 1K -> 1024\n
    - 25.6k -> 25,600"""
    spec_target_max_model_len: Optional[int] = None
    """Specify the maximum length for spec decoding draft models."""
    quantization: SkipValidation[Optional[QuantizationMethods]] = None
    """Method used to quantize the weights. If `None`, we first check the
    `quantization_config` attribute in the model config file. If that is
    `None`, we assume the model weights are not quantized and use `dtype` to
    determine the data type of the weights."""
    enforce_eager: bool = False
    """Whether to always use eager-mode PyTorch. If True, we will disable CUDA
    graph and always execute the model in eager mode. If False, we will use
    CUDA graph and eager execution in hybrid for maximal performance and
    flexibility."""
    max_seq_len_to_capture: int = 8192
    """Maximum sequence len covered by CUDA graphs. When a sequence has context
    length larger than this, we fall back to eager mode. Additionally for
    encoder-decoder models, if the sequence length of the encoder input is
    larger than this, we fall back to the eager mode."""
    max_logprobs: int = 20
    """Maximum number of log probabilities to return when `logprobs` is
    specified in `SamplingParams`. The default value comes the default for the
    OpenAI Chat Completions API. -1 means no cap, i.e. all (output_length *
    vocab_size) logprobs are allowed to be returned and it may cause OOM."""
    logprobs_mode: LogprobsMode = LogprobsMode.RAW_LOGPROBS
    """Indicates the content returned in the logprobs and prompt_logprobs.
    Supported mode:
    1) raw_logprobs, 2) processed_logprobs, 3) raw_logits, 4) processed_logits.
    Raw means the values before applying any logit processors, like bad words.
    Processed means the values after applying all processors, including
    temperature and top_k/top_p.
    """
    disable_sliding_window: bool = False
    """Whether to disable sliding window. If True, we will disable the sliding
    window functionality of the model, capping to sliding window size. If the
    model does not support sliding window, this argument is ignored."""
    disable_cascade_attn: bool = False
    """Disable cascade attention for V1. While cascade attention does not
    change the mathematical correctness, disabling it could be useful for
    preventing potential numerical issues. Note that even if this is set to
    False, cascade attention will be only used when the heuristic tells that
    it's beneficial."""
    skip_tokenizer_init: bool = False
    """Skip initialization of tokenizer and detokenizer. Expects valid
    `prompt_token_ids` and `None` for prompt from the input. The generated
    output will contain token ids."""
    enable_prompt_embeds: bool = False
    """If `True`, enables passing text embeddings as inputs via the
    `prompt_embeds` key. Note that enabling this will double the time required
    for graph compilation."""
    served_model_name: Optional[Union[str, list[str]]] = None
    """The model name(s) used in the API. If multiple names are provided, the
    server will respond to any of the provided names. The model name in the
    model field of a response will be the first name in this list. If not
    specified, the model name will be the same as the `--model` argument. Noted
    that this name(s) will also be used in `model_name` tag content of
    prometheus metrics, if multiple names provided, metrics tag will take the
    first one."""
    limit_mm_per_prompt: dict[str, int] = field(default_factory=dict)
    """Maximum number of data items per modality per prompt. Only applicable
    for multimodal models."""
    interleave_mm_strings: bool = False
    """Enable fully interleaved support for multimodal prompts, while using
    --chat-template-content-format=string. Defaults to False."""
    skip_mm_profiling: bool = False
    """When enabled, skips multimodal memory profiling and only profiles with
    language backbone model during engine initialization.
    """
    media_io_kwargs: dict[str, dict[str, Any]] = field(default_factory=dict)
    """Additional args passed to process media inputs, keyed by modalities.
    For example, to set num_frames for video, set
    `--media-io-kwargs '{"video": {"num_frames": 40} }'` """
    use_async_output_proc: bool = True
    """Whether to use async output processor."""
    config_format: Union[str, ConfigFormat] = ConfigFormat.AUTO.value
    """The format of the model config to load:\n
    - "auto" will try to load the config in hf format if available else it
    will try to load in mistral format.\n
    - "hf" will load the config in hf format.\n
    - "mistral" will load the config in mistral format."""
    hf_token: Optional[Union[bool, str]] = None
    """The token to use as HTTP bearer authorization for remote files . If
    `True`, will use the token generated when running `huggingface-cli login`
    (stored in `~/.huggingface`)."""
    hf_overrides: HfOverrides = field(default_factory=dict)
    """If a dictionary, contains arguments to be forwarded to the Hugging Face
    config. If a callable, it is called to update the HuggingFace config."""
    mm_processor_kwargs: Optional[dict[str, Any]] = None
    """Arguments to be forwarded to the model's processor for multi-modal data,
    e.g., image processor. Overrides for the multi-modal processor obtained
    from `AutoProcessor.from_pretrained`. The available overrides depend on the
    model that is being run. For example, for Phi-3-Vision: `{"num_crops": 4}`.
    """
    mm_processor_cache_gb: float = 4
    """The size (in GiB) of the multi-modal processor cache, which is used to
    avoid re-processing past multi-modal inputs.

    This cache is duplicated for each API process and engine core process,
    resulting in a total memory usage of
    `mm_processor_cache_gb * (api_server_count + data_parallel_size)`.

    Set to `0` to disable this cache completely (not recommended)."""
    mm_encoder_tp_mode: MMEncoderTPMode = "weights"
    """Indicates how to optimize multi-modal encoder inference using
    tensor parallelism (TP).

    - `"weights"`: Within the same vLLM engine, split the weights of
        each layer across TP ranks. (default TP behavior)
    - `"data"`: Within the same vLLM engine, split the batched input data
        across TP ranks to process the data in parallel, while hosting
        the full weights on each TP rank.
        This batch-level DP is not to be confused with API request-level
        DP (which is controlled by `--data-parallel-size`).
        This is only supported on a per-model basis and falls back to
        `"weights"` if the encoder does not support DP."""
    override_neuron_config: dict[str, Any] = field(default_factory=dict)
    """Initialize non-default neuron config or override default neuron config
    that are specific to Neuron devices, this argument will be used to
    configure the neuron config that can not be gathered from the vllm
    arguments. e.g. `{"cast_logits_dtype": "bfloat16"}`."""
    pooler_config: Optional["PoolerConfig"] = field(init=False)
    """Pooler config which controls the behaviour of output pooling in pooling
    models."""
    override_pooler_config: Optional[Union[dict, "PoolerConfig"]] = None
    """Initialize non-default pooling config or override default pooling config
    for the pooling model. e.g. `{"pooling_type": "mean", "normalize": false}`.
    """
    logits_processor_pattern: Optional[str] = None
    """Optional regex pattern specifying valid logits processor qualified names
    that can be passed with the `logits_processors` extra completion argument.
    Defaults to `None`, which allows no processors."""
    generation_config: str = "auto"
    """The folder path to the generation config. Defaults to `"auto"`, the
    generation config will be loaded from model path. If set to `"vllm"`, no
    generation config is loaded, vLLM defaults will be used. If set to a folder
    path, the generation config will be loaded from the specified folder path.
    If `max_new_tokens` is specified in generation config, then it sets a
    server-wide limit on the number of output tokens for all requests."""
    override_generation_config: dict[str, Any] = field(default_factory=dict)
    """Overrides or sets generation config. e.g. `{"temperature": 0.5}`. If
    used with `--generation-config auto`, the override parameters will be
    merged with the default config from the model. If used with
    `--generation-config vllm`, only the override parameters are used."""
    enable_sleep_mode: bool = False
    """Enable sleep mode for the engine (only cuda platform is supported)."""
    model_impl: Union[str, ModelImpl] = ModelImpl.AUTO.value
    """Which implementation of the model to use:\n
    - "auto" will try to use the vLLM implementation, if it exists, and fall
    back to the Transformers implementation if no vLLM implementation is
    available.\n
    - "vllm" will use the vLLM model implementation.\n
    - "transformers" will use the Transformers model implementation."""
    override_attention_dtype: Optional[str] = None
    """Override dtype for attention"""
    logits_processors: Optional[list[Union[str, type[LogitsProcessor]]]] = None
    """One or more logits processors' fully-qualified class names or class
    definitions"""
    io_processor_plugin: Optional[str] = None
    """IOProcessor plugin name to load at model startup"""

    def compute_hash(self) -> str:
        """
        WARNING: Whenever a new field is added to this config,
        ensure that it is included in the factors list if
        it affects the computation graph.

        Provide a hash that uniquely identifies all the configs
        that affect the structure of the computation
        graph from input ids/embeddings to the final hidden states,
        excluding anything before input ids/embeddings and after
        the final hidden states.
        """
        factors: list[Any] = []
        factors.append(self.model)
        factors.append(self.dtype)
        factors.append(self.quantization)
        factors.append(self.revision)
        factors.append(self.code_revision)
        factors.append(self.max_model_len)
        factors.append(self.max_logprobs)
        factors.append(self.disable_sliding_window)
        factors.append(self.trust_remote_code)
        factors.append(self.generation_config)
        factors.append(self.model_impl)
        factors.append(self.override_generation_config)
        factors.append(self.rope_scaling)
        factors.append(self.rope_theta)
        # hf_config can control how the model looks!
        factors.append(self.hf_config.to_json_string())
        str_factors = str(factors)
        assert_hashable(str_factors)
        return hashlib.sha256(str(factors).encode()).hexdigest()

    def __post_init__(self) -> None:
        # Set the default seed to 0 in V1.
        # NOTE(woosuk): In V0, we set the default seed to None because the
        # driver worker shares the same process as the user process, and thus
        # setting a seed affects the user process as well.
        # In V1, we use separate processes for workers (unless
        # VLLM_ENABLE_V1_MULTIPROCESSING=0), so setting a seed here
        # doesn't affect the user process. However, without a consistent seed,
        # different tensor parallel workers would sample different tokens,
        # leading to inconsistent results.
        if envs.VLLM_USE_V1 and self.seed is None:
            self.seed = 0
            if not envs.VLLM_ENABLE_V1_MULTIPROCESSING:
                logger.warning(
                    "The global random seed is set to %d. Since "
                    "VLLM_ENABLE_V1_MULTIPROCESSING is set to False, this may "
                    "affect the random state of the Python process that "
                    "launched vLLM.", self.seed)

        if self.runner != "draft":
            # If we're not running the draft model, check for speculators config
            # If speculators config, set model / tokenizer to be target model
            self.model, self.tokenizer = maybe_override_with_speculators_target_model(  # noqa: E501
                model=self.model,
                tokenizer=self.tokenizer,
                revision=self.revision,
                trust_remote_code=self.trust_remote_code)

        # Keep set served_model_name before maybe_model_redirect(self.model)
        self.served_model_name = get_served_model_name(self.model,
                                                       self.served_model_name)
        self.model = maybe_model_redirect(self.model)
        # The tokenizer is consistent with the model by default.
        if self.tokenizer is None:
            self.tokenizer = self.model
        if self.tokenizer_revision is None:
            self.tokenizer_revision = self.revision
        self.tokenizer = maybe_model_redirect(self.tokenizer)

        if isinstance(self.hf_config_path, str):
            self.hf_config_path = maybe_model_redirect(self.hf_config_path)

        if callable(self.hf_overrides):
            hf_overrides_kw = {}
            hf_overrides_fn = self.hf_overrides
        else:
            hf_overrides_kw = self.hf_overrides
            hf_overrides_fn = None

        if self.rope_scaling:
            hf_override: dict[str, Any] = {"rope_scaling": self.rope_scaling}
            hf_overrides_kw.update(hf_override)
            hf_overrides_str = json.dumps(hf_overrides_kw)
            msg = (
                "`--rope-scaling` will be removed in a future release. "
                f"'Please instead use `--hf-overrides '{hf_overrides_str}'`")
            warnings.warn(DeprecationWarning(msg), stacklevel=2)
        if self.rope_theta is not None:
            hf_override = {"rope_theta": self.rope_theta}
            hf_overrides_kw.update(hf_override)
            hf_overrides_str = json.dumps(hf_overrides_kw)
            msg = (
                "`--rope-theta` will be removed in a future release. "
                f"'Please instead use `--hf-overrides '{hf_overrides_str}'`")
            warnings.warn(DeprecationWarning(msg), stacklevel=2)

        self.maybe_pull_model_tokenizer_for_s3(self.model, self.tokenizer)

        if (backend := envs.VLLM_ATTENTION_BACKEND
            ) and backend == "FLASHINFER" and find_spec("flashinfer") is None:
            raise ValueError(
                "VLLM_ATTENTION_BACKEND is set to FLASHINFER, but flashinfer "
                "module was not found. See "
                "https://github.com/vllm-project/vllm/blob/main/docker/Dockerfile "  # noqa: E501
                "for instructions on how to install it.")

        from vllm.platforms import current_platform

        if (self.override_attention_dtype is not None
                and not current_platform.is_rocm()):
            warnings.warn(
                "override-attention-dtype is set but not using ROCm platform",
                stacklevel=2)

        if (self.enable_sleep_mode
                and not current_platform.is_sleep_mode_available()):
            raise ValueError(
                "Sleep mode is not supported on current platform.")

        if isinstance(self.config_format, str):
            self.config_format = ConfigFormat(self.config_format)

        hf_config = get_config(self.hf_config_path or self.model,
                               self.trust_remote_code,
                               self.revision,
                               self.code_revision,
                               self.config_format,
                               hf_overrides_kw=hf_overrides_kw,
                               hf_overrides_fn=hf_overrides_fn)

        self.hf_config = hf_config
        self.hf_text_config = get_hf_text_config(self.hf_config)
        self.attention_chunk_size = getattr(self.hf_text_config,
                                            "attention_chunk_size", None)
        self.encoder_config = self._get_encoder_config()
        self.hf_image_processor_config = get_hf_image_processor_config(
            self.model, hf_token=self.hf_token, revision=self.revision)

        architectures = self.architectures
        registry = self.registry
        is_generative_model = registry.is_text_generation_model(
            architectures, self)
        is_pooling_model = registry.is_pooling_model(architectures, self)

        def _task_to_convert(task: TaskOption) -> ConvertType:
            if task == "embedding" or task == "embed":
                return "embed"
            if task == "classify":
                return "classify"
            if task == "reward":
                return "reward"
            if task == "score":
                new_task = self._get_default_pooling_task(architectures)
                return "classify" if new_task == "classify" else "embed"

            return "none"

        if self.task is not None:
            runner: RunnerOption = "auto"
            convert: ConvertOption = "auto"
            msg_prefix = ("The 'task' option has been deprecated and will be "
                          "removed in v0.13.0 or v1.0, whichever comes first.")
            msg_hint = "Please remove this option."

            is_generative_task = self.task in _RUNNER_TASKS["generate"]
            is_pooling_task = self.task in _RUNNER_TASKS["pooling"]

            if is_generative_model and is_pooling_model:
                if is_generative_task:
                    runner = "generate"
                    convert = "auto"
                    msg_hint = ("Please replace this option with `--runner "
                                "generate` to continue using this model "
                                "as a generative model.")
                elif is_pooling_task:
                    runner = "pooling"
                    convert = "auto"
                    msg_hint = ("Please replace this option with `--runner "
                                "pooling` to continue using this model "
                                "as a pooling model.")
                else:  # task == "auto"
                    pass
            elif is_generative_model or is_pooling_model:
                if is_generative_task:
                    runner = "generate"
                    convert = "auto"
                    msg_hint = "Please remove this option"
                elif is_pooling_task:
                    runner = "pooling"
                    convert = _task_to_convert(self.task)
                    msg_hint = ("Please replace this option with `--convert "
                                f"{convert}` to continue using this model "
                                "as a pooling model.")
                else:  # task == "auto"
                    pass
            else:
                raise AssertionError("The model should be a generative or "
                                     "pooling model when task is set to "
                                     f"{self.task!r}.")

            self.runner = runner
            self.convert = convert

            msg = f"{msg_prefix} {msg_hint}"
            warnings.warn(msg, DeprecationWarning, stacklevel=2)

        self.runner_type = self._get_runner_type(architectures, self.runner)
        self.convert_type = self._get_convert_type(architectures,
                                                   self.runner_type,
                                                   self.convert)

        if self.runner_type == "generate" and not is_generative_model:
            generate_converts = _RUNNER_CONVERTS["generate"]
            if self.convert_type not in generate_converts:
                # Currently we don't have any converters for generative models
                raise ValueError(
                    "This model does not support `--runner generate`.")
        if self.runner_type == "pooling" and not is_pooling_model:
            pooling_converts = _RUNNER_CONVERTS["pooling"]
            if self.convert_type not in pooling_converts:
                convert_option = "<" + "|".join(pooling_converts) + ">"
                raise ValueError(
                    "This model does not support `--runner pooling`. "
                    f"You can pass `--convert {convert_option} to adapt "
                    "it into a pooling model.")

        self.supported_tasks = self._get_supported_tasks(
            architectures, self.runner_type, self.convert_type)

        # Note: Initialize these attributes early because transformers fallback
        # may fail to load dynamic modules in child processes
        model_info, arch = registry.inspect_model_cls(architectures, self)
        self._model_info = model_info
        self._architecture = arch
        logger.info("Resolved architecture: %s", arch)

        self.pooler_config = self._init_pooler_config()

        self.dtype = _get_and_verify_dtype(
            self.model,
            self.hf_config,
            self.dtype,
            is_pooling_model=self.runner_type == "pooling",
            revision=self.revision,
        )

        # Interleaved attention is not supported by some backends in V0
        if (not self.disable_sliding_window
                and is_interleaved(self.hf_text_config)
                and not envs.VLLM_USE_V1
                and (backend := envs.VLLM_ATTENTION_BACKEND)
                in ("XFORMERS", "FLASHINFER")):
            logger.warning_once(
                "%s has interleaved attention, which is currently not "
                "supported by the %s backend. Disabling sliding window and "
                "capping the max length to the sliding window size (%d).",
                self.hf_text_config.model_type,
                backend,
                self.hf_text_config.sliding_window,
            )
            self.disable_sliding_window = True

        self.original_max_model_len = self.max_model_len
        self.max_model_len = self.get_and_verify_max_len(self.max_model_len)
        self.multimodal_config = self._init_multimodal_config()

        if self.disable_sliding_window:
            # Set after get_and_verify_max_len to ensure that max_model_len
            # can be correctly capped to sliding window size
            self.hf_text_config.sliding_window = None

        if not self.skip_tokenizer_init:
            self._verify_tokenizer_mode()

        if (not current_platform.is_neuron() and self.override_neuron_config):
            raise ValueError(
                "`override_neuron_config` is only supported on Neuron.")

        # Avoid running try_verify_and_update_config multiple times
        self.config_updated = False

        self._verify_quantization()
        self._verify_cuda_graph()
        self._verify_bnb_config()

    @field_validator("quantization", mode="before")
    @classmethod
    def validate_quantization_before(cls, value: Any) -> Any:
        if isinstance(value, str):
            return value.lower()
        return value

    @model_validator(mode="after")
    def validate_model_config_after(self: "ModelConfig") -> "ModelConfig":
        if not isinstance(self.tokenizer, str):
            raise ValueError("tokenizer must be a string after __post_init__.")
        if not isinstance(self.max_model_len, int):
            raise ValueError(
                "max_model_len must be an integer after __post_init__.")
        return self

    def _get_transformers_backend_cls(self) -> str:
        """Determine which Transformers backend class will be used if
        `model_impl` is set to `transformers` or `auto`."""
        if getattr(self, "runner_type", self.runner) == "pooling":
            return "TransformersModel"
        if self.hf_config != self.hf_text_config:
            # If 'hf_text_config' is the same as 'hf_config'. If not, it is
            # probably a composite config, i.e. multimodal
            return "TransformersForMultimodalLM"
        return "TransformersForCausalLM"

    def using_transformers_backend(self) -> bool:
        """Check if the model is using the Transformers backend class."""
        return self.architecture == self._get_transformers_backend_cls()

    @property
    def registry(self):
        return me_models.ModelRegistry

    @property
    def architectures(self) -> list[str]:
        return getattr(self.hf_config, "architectures", [])

    @property
    def architecture(self) -> str:
        """The architecture vllm actually used."""
        return self._architecture

    def maybe_pull_model_tokenizer_for_s3(self, model: str,
                                          tokenizer: str) -> None:
        """Pull model/tokenizer from S3 to temporary directory when needed.

        Args:
            model: Model name or path
            tokenizer: Tokenizer name or path
        """
        if not (is_s3(model) or is_s3(tokenizer)):
            return

        if is_s3(model):
            s3_model = S3Model()
            s3_model.pull_files(model,
                                allow_pattern=["*.model", "*.py", "*.json"])
            self.model_weights = model
            self.model = s3_model.dir

            # If tokenizer is same as model, download to same directory
            if model == tokenizer:
                s3_model.pull_files(model,
                                    ignore_pattern=[
                                        "*.pt", "*.safetensors", "*.bin",
                                        "*.tensors"
                                    ])
                self.tokenizer = s3_model.dir
                return

        # Only download tokenizer if needed and not already handled
        if is_s3(tokenizer):
            s3_tokenizer = S3Model()
            s3_tokenizer.pull_files(
                model,
                ignore_pattern=["*.pt", "*.safetensors", "*.bin", "*.tensors"])
            self.tokenizer = s3_tokenizer.dir

    def _init_multimodal_config(self) -> Optional["MultiModalConfig"]:
        if self._model_info.supports_multimodal:
            if (self.mm_encoder_tp_mode == "data" and
                    not self._model_info.supports_multimodal_encoder_tp_data):
                logger.warning_once(
                    "This model does not support `--mm-encoder-tp-mode data`. "
                    "Falling back to `--mm-encoder-tp-mode weights`.")
                self.mm_encoder_tp_mode = "weights"

            return MultiModalConfig(
                limit_per_prompt=self.limit_mm_per_prompt,
                media_io_kwargs=self.media_io_kwargs,
                mm_processor_kwargs=self.mm_processor_kwargs,
                mm_processor_cache_gb=self.mm_processor_cache_gb,
                mm_encoder_tp_mode=self.mm_encoder_tp_mode,
                interleave_mm_strings=self.interleave_mm_strings,
                skip_mm_profiling=self.skip_mm_profiling,
            )

        return None

    def _get_encoder_config(self):
        return get_sentence_transformer_tokenizer_config(
            self.model, self.revision)

    def _init_pooler_config(self) -> Optional["PoolerConfig"]:
        if self.runner_type == "pooling":
            if isinstance(self.override_pooler_config, dict):
                self.override_pooler_config = PoolerConfig(
                    **self.override_pooler_config)

            pooler_config = self.override_pooler_config or PoolerConfig()

            base_config = get_pooling_config(self.model, self.revision)
            if base_config is not None:
                # Only set values that are not overridden by the user
                for k, v in base_config.items():
                    if getattr(pooler_config, k) is None:
                        setattr(pooler_config, k, v)

            default_pooling_type = self._model_info.default_pooling_type
            if pooler_config.pooling_type is None:
                pooler_config.pooling_type = default_pooling_type

            return pooler_config

        return None

    def _verify_tokenizer_mode(self) -> None:
        tokenizer_mode = cast(TokenizerMode, self.tokenizer_mode.lower())
        if tokenizer_mode not in get_args(TokenizerMode):
            raise ValueError(
                f"Unknown tokenizer mode: {self.tokenizer_mode}. Must be "
                f"one of {get_args(TokenizerMode)}.")
        self.tokenizer_mode = tokenizer_mode

    def _get_default_runner_type(
        self,
        architectures: list[str],
    ) -> RunnerType:
        registry = self.registry

        # Some Sentence Transformers models use *ForCausalLM archs
        if get_pooling_config(self.model, self.revision):
            return "pooling"

        for arch in architectures:
            if arch in registry.get_supported_archs():
                if registry.is_pooling_model(architectures, self):
                    return "pooling"
                if registry.is_text_generation_model(architectures, self):
                    return "generate"

            match = try_match_architecture_defaults(arch)
            if match:
                _, (runner_type, _) = match
                return runner_type

        return "generate"

    def _get_runner_type(
        self,
        architectures: list[str],
        runner: RunnerOption,
    ) -> RunnerType:
        if runner != "auto":
            return runner

        runner_type = self._get_default_runner_type(architectures)

        # Don't log the most common case
        if runner_type != "generate":
            logger.info(
                "Resolved `--runner auto` to `--runner %s`. "
                "Pass the value explicitly to silence this message.",
                runner_type)

        return runner_type

    def _get_default_convert_type(
        self,
        architectures: list[str],
        runner_type: RunnerType,
    ) -> ConvertType:
        registry = self.registry

        for arch in architectures:
            if arch in registry.get_supported_archs():
                if (runner_type == "generate"
                        and registry.is_text_generation_model(
                            architectures, self)):
                    return "none"
                if (runner_type == "pooling"
                        and registry.is_pooling_model(architectures, self)):
                    return "none"

            match = try_match_architecture_defaults(arch,
                                                    runner_type=runner_type)
            if match:
                _, (_, convert_type) = match
                return convert_type

        # This is to handle Sentence Transformers models that use *ForCausalLM
        # and also multi-modal pooling models which are not defined as
        # Sentence Transformers models
        if runner_type == "pooling":
            return "embed"

        return "none"

    def _get_convert_type(
        self,
        architectures: list[str],
        runner_type: RunnerType,
        convert: ConvertOption,
    ) -> ConvertType:
        if convert != "auto":
            return convert

        convert_type = self._get_default_convert_type(architectures,
                                                      runner_type)

        # Don't log the most common case
        if convert_type != "none":
            logger.info(
                "Resolved `--convert auto` to `--convert %s`. "
                "Pass the value explicitly to silence this message.",
                convert_type)

        return convert_type

    def _get_supported_generation_tasks(
        self,
        architectures: list[str],
        convert_type: ConvertType,
    ) -> list[_ResolvedTask]:
        registry = self.registry

        if registry.is_transcription_only_model(architectures, self):
            return ["transcription"]

        # TODO: Use get_supported_generation_tasks once V0 is removed
        supported_tasks = list[_ResolvedTask]()
        if (registry.is_text_generation_model(architectures, self)
                or convert_type in _RUNNER_CONVERTS["generate"]):
            supported_tasks.append("generate")

        if registry.is_transcription_model(architectures, self):
            supported_tasks.append("transcription")

        return supported_tasks

    def _get_default_pooling_task(
        self,
        architectures: list[str],
    ) -> Literal["embed", "classify", "reward"]:
        if self.registry.is_cross_encoder_model(architectures, self):
            return "classify"

        for arch in architectures:
            match = try_match_architecture_defaults(arch,
                                                    runner_type="pooling")
            if match:
                _, (_, convert_type) = match
                assert convert_type != "none"
                return convert_type

        return "embed"

    def _get_supported_pooling_tasks(
        self,
        architectures: list[str],
        convert_type: ConvertType,
    ) -> list[_ResolvedTask]:
        registry = self.registry

        # TODO: Use get_supported_pooling_tasks once V0 is removed
        supported_tasks = list[_ResolvedTask]()
        if (registry.is_pooling_model(architectures, self)
                or convert_type in _RUNNER_CONVERTS["pooling"]):
            supported_tasks.append("encode")

            extra_task = (self._get_default_pooling_task(architectures)
                          if convert_type == "none" else convert_type)
            supported_tasks.append(extra_task)

        return supported_tasks

    def _get_supported_tasks(
        self,
        architectures: list[str],
        runner_type: RunnerType,
        convert_type: ConvertType,
    ) -> list[_ResolvedTask]:
        if runner_type == "generate":
            return self._get_supported_generation_tasks(
                architectures, convert_type)
        if runner_type == "pooling":
            return self._get_supported_pooling_tasks(architectures,
                                                     convert_type)
        if runner_type == "draft":
            return ["draft"]

        assert_never(runner_type)

    def _parse_quant_hf_config(self):
        quant_cfg = getattr(self.hf_config, "quantization_config", None)
        if quant_cfg is None:
            # compressed-tensors uses a "compression_config" key
            quant_cfg = getattr(self.hf_config, "compression_config", None)

        else:
            # Set quant_method for ModelOpt models.
            producer_name = quant_cfg.get("producer", {}).get("name")
            if producer_name == "modelopt":
                quant_algo = quant_cfg.get("quantization",
                                           {}).get("quant_algo")
                if quant_algo == "FP8":
                    quant_cfg["quant_method"] = "modelopt"
                elif quant_algo == "NVFP4":
                    quant_cfg["quant_method"] = "modelopt_fp4"
                elif quant_algo is not None:
                    raise ValueError(
                        f"Unknown ModelOpt quant algo: {quant_algo}")

        return quant_cfg

    def _verify_quantization(self) -> None:
        supported_quantization = me_quant.QUANTIZATION_METHODS
        optimized_quantization_methods = [
            "fp8",
            "modelopt",
            "gptq_marlin_24",
            "gptq_marlin",
            "awq_marlin",
            "fbgemm_fp8",
            "compressed-tensors",
            "experts_int8",
            "quark",
            "modelopt_fp4",
            "bitblas",
            "gptq_bitblas",
            "inc",
            "petit_nvfp4",
        ]
        if self.quantization is not None:
            self.quantization = cast(me_quant.QuantizationMethods,
                                     self.quantization)

        # Parse quantization method from the HF model config, if available.
        quant_cfg = self._parse_quant_hf_config()

        if quant_cfg is not None:
            # Use the community standard 'quant_method'
            quant_method = quant_cfg.get("quant_method", "").lower()

            # Normalize library names
            quant_method = quant_method.replace("compressed_tensors",
                                                "compressed-tensors")

            quant_cfg["quant_method"] = quant_method

            # Quantization methods which are overrides (i.e. they have a
            # `override_quantization_method` method) must be checked in order
            # of preference (this is particularly important for GPTQ).
            overrides = [
                "bitblas",
                "gptq_marlin_24",
                "gptq_marlin",
                "gptq_bitblas",
                "awq_marlin",
                "ipex",
                "moe_wna16",
                "modelopt",
                "modelopt_fp4",
                "petit_nvfp4",
            ]
            quantization_methods = [
                q for q in supported_quantization if q not in overrides
            ]
            # Any custom overrides will be in quantization_methods so we place
            # them at the start of the list so custom overrides have preference
            # over the built in ones.
            quantization_methods = quantization_methods + overrides

            # Detect which checkpoint is it
            for name in quantization_methods:
                method = me_quant.get_quantization_config(name)
                quantization_override = method.override_quantization_method(
                    quant_cfg, self.quantization)
                if quantization_override is not None:
                    # Raise error if the override is not custom (custom would
                    # be in QUANTIZATION_METHODS but not QuantizationMethods)
                    # and hasn't been added to the overrides list.
                    if (name in get_args(me_quant.QuantizationMethods)
                            and name not in overrides):
                        raise ValueError(
                            f"Quantization method {name} is an override but "
                            "is has not been added to the `overrides` list "
                            "above. This is necessary to ensure that the "
                            "overrides are checked in order of preference.")
                    quant_method = quantization_override
                    self.quantization = quantization_override
                    break

            # Verify quantization configurations.
            if self.quantization is None:
                self.quantization = quant_method
            elif self.quantization != quant_method:
                raise ValueError(
                    "Quantization method specified in the model config "
                    f"({quant_method}) does not match the quantization "
                    f"method specified in the `quantization` argument "
                    f"({self.quantization}).")

        if self.quantization is not None:
            if self.quantization not in supported_quantization:
                raise ValueError(
                    f"Unknown quantization method: {self.quantization}. Must "
                    f"be one of {supported_quantization}.")
            from vllm.platforms import current_platform
            current_platform.verify_quantization(self.quantization)
            if self.quantization not in optimized_quantization_methods:
                logger.warning(
                    "%s quantization is not fully "
                    "optimized yet. The speed can be slower than "
                    "non-quantized models.", self.quantization)

    def _verify_cuda_graph(self) -> None:
        # The `max_seq_len_to_capture` was incorrectly
        # based on the encoder's input length (448)
        # but not the decoder's larger input length (1500).
        # This change ensures the CUDA Graph captures the correct,
        # larger sequence length, allowing it to work as intended.
        effective_max_seq_len = self.max_model_len
        if self.is_encoder_decoder:
            effective_max_seq_len = max(
                effective_max_seq_len,
                getattr(self.hf_config, "max_source_positions", 0))
        self.max_seq_len_to_capture = min(self.max_seq_len_to_capture,
                                          effective_max_seq_len)
        # CUDAGraph capture not supported for enc-dec models and mllama on ROCm
        ROCM_UNSUPPORTED_MODELS = ['mllama']
        unsupported_rocm = (self.hf_config.model_type
                            in ROCM_UNSUPPORTED_MODELS
                            or self.is_encoder_decoder)

        if (unsupported_rocm and not self.enforce_eager
                and current_platform.is_rocm()):
            logger.warning(
                "CUDA graph is not supported for %s on ROCm yet, fallback "
                "to eager mode.", self.hf_config.model_type)
            self.enforce_eager = True

    def _verify_bnb_config(self) -> None:
        """
        The current version of bitsandbytes (0.46.1) with 8-bit models does not
        yet support CUDA graph.
        # TODO Remove this when bitsandbytes supports.
        """
        is_bitsandbytes = self.quantization == "bitsandbytes"
        has_quantization_config = (getattr(self.hf_config,
                                           "quantization_config", None)
                                   is not None)
        is_8bit = (self.hf_config.quantization_config.get(
            "load_in_8bit", False) if has_quantization_config else False)
        if all([
                is_bitsandbytes,
                has_quantization_config,
                is_8bit,
                not self.enforce_eager,
        ]):
            logger.warning(
                "CUDA graph is not supported on BitsAndBytes 8bit yet, "
                "fallback to the eager mode.")

            self.enforce_eager = True

    def _verify_with_expert_parallelism(self) -> None:
        num_expert_names = [
            "moe_num_experts",  # Dbrx
            "num_experts",  # Jamba
            "n_routed_experts",  # DeepSeek
            "num_local_experts",  # Mixtral
        ]
        num_experts = 0
        for name in num_expert_names:
            num_experts = getattr(self.hf_text_config, name, 0)
            if num_experts > 0:
                break
        if num_experts < 1:
            raise ValueError(
                "Number of experts in the model must be greater than 0 "
                "when expert parallelism is enabled.")

    def verify_dual_chunk_attention_config(
        self,
        load_config: "LoadConfig",
    ) -> None:
        if hasattr(self.hf_config, "dual_chunk_attention_config"):
            # Try loading the sparse attention config
            from vllm.model_executor.model_loader.weight_utils import (
                get_sparse_attention_config)
            sparse_attn_config = get_sparse_attention_config(self, load_config)
            if sparse_attn_config:
                self.hf_config.dual_chunk_attention_config[
                    "sparse_attention_config"] = sparse_attn_config
                if "sparse_attention_enabled" not in \
                        self.hf_config.dual_chunk_attention_config:
                    self.hf_config.dual_chunk_attention_config[
                        "sparse_attention_enabled"] = True

    def verify_async_output_proc(self, parallel_config, speculative_config,
                                 device_config) -> None:
        if not self.use_async_output_proc:
            # Nothing to check
            return

        if parallel_config.pipeline_parallel_size > 1:
            self.use_async_output_proc = False
            return

        # Reminder: Please update docs/features/compatibility_matrix.md
        # If the feature combo become valid
        from vllm.platforms import current_platform
        if not current_platform.is_async_output_supported(self.enforce_eager):
            self.use_async_output_proc = False
            return

        if envs.VLLM_USE_RAY_SPMD_WORKER:
            self.use_async_output_proc = False
            return

        # Async postprocessor is not necessary for pooling models
        # since there is no token generation
        if self.runner_type == "pooling":
            self.use_async_output_proc = False

        # Reminder: Please update docs/features/compatibility_matrix.md
        # If the feature combo become valid
        if speculative_config:
            self.use_async_output_proc = False

    def verify_with_parallel_config(
        self,
        parallel_config: "ParallelConfig",
    ) -> None:

        if parallel_config.distributed_executor_backend == "external_launcher":
            assert self.seed is not None, (
                "Seed must be set when using external launcher backend to "
                "make sure sampling results are the same across workers.")

        total_num_attention_heads = getattr(self.hf_text_config,
                                            "num_attention_heads", 0)
        tensor_parallel_size = parallel_config.tensor_parallel_size
        if total_num_attention_heads % tensor_parallel_size != 0:
            raise ValueError(
                f"Total number of attention heads ({total_num_attention_heads})"
                " must be divisible by tensor parallel size "
                f"({tensor_parallel_size}).")

        if parallel_config.enable_expert_parallel:
            self._verify_with_expert_parallelism()

        pipeline_parallel_size = parallel_config.pipeline_parallel_size
        if pipeline_parallel_size > 1:
            if not self.registry.is_pp_supported_model(self.architectures,
                                                       self):
                raise NotImplementedError(
                    "Pipeline parallelism is not supported for this model. "
                    "Supported models implement the `SupportsPP` interface.")

            if self.use_async_output_proc:
                self.use_async_output_proc = False

    def get_sliding_window(self) -> Optional[int]:
        """Get the sliding window size from the HF text config if present."""
        return getattr(self.hf_text_config, "sliding_window", None)

    def get_vocab_size(self) -> int:
        return getattr(self.hf_text_config, "vocab_size", 0)

    def get_hidden_size(self) -> int:
        return getattr(self.hf_text_config, "hidden_size", 0)

    @property
    def is_deepseek_mla(self) -> bool:
        if not hasattr(self.hf_text_config, "model_type"):
            return False
        elif self.hf_text_config.model_type in \
            ('deepseek_v2', 'deepseek_v3', 'deepseek_mtp', 'kimi_k2'):
            return self.hf_text_config.kv_lora_rank is not None
        elif self.hf_text_config.model_type == 'eagle':
            # if the model is an EAGLE module, check for the
            # underlying architecture
            return self.hf_text_config.model.model_type in \
                    ('deepseek_v2', 'deepseek_v3') \
                and self.hf_text_config.kv_lora_rank is not None
        return False

    def get_head_size(self) -> int:
        # TODO remove hard code
        if self.is_deepseek_mla:
            qk_rope_head_dim = getattr(self.hf_text_config, "qk_rope_head_dim",
                                       0)
            if self.use_mla:
                return self.hf_text_config.kv_lora_rank + qk_rope_head_dim
            else:
                qk_nope_head_dim = getattr(self.hf_text_config,
                                           "qk_nope_head_dim", 0)
                if qk_rope_head_dim and qk_nope_head_dim:
                    return qk_rope_head_dim + qk_nope_head_dim

        if hasattr(self.hf_text_config,
                   "model_type") and (self.hf_text_config.model_type
                                      == "zamba2"):
            return self.hf_text_config.attention_head_dim

        if self.is_attention_free:
            return 0

        # NOTE: Some configs may set head_dim=None in the config
        if getattr(self.hf_text_config, "head_dim", None) is not None:
            return self.hf_text_config.head_dim

        # FIXME(woosuk): This may not be true for all models.
        return (self.hf_text_config.hidden_size //
                self.hf_text_config.num_attention_heads)

    def get_total_num_kv_heads(self) -> int:
        """Returns the total number of KV heads."""
        # For GPTBigCode & Falcon:
        # NOTE: for falcon, when new_decoder_architecture is True, the
        # multi_query flag is ignored and we use n_head_kv for the number of
        # KV heads.
        falcon_model_types = ["falcon", "RefinedWeb", "RefinedWebModel"]
        new_decoder_arch_falcon = (
            self.hf_config.model_type in falcon_model_types
            and getattr(self.hf_config, "new_decoder_architecture", False))
        if not new_decoder_arch_falcon and getattr(self.hf_text_config,
                                                   "multi_query", False):
            # Multi-query attention, only one KV head.
            # Currently, tensor parallelism is not supported in this case.
            return 1

        # For DBRX and MPT
        if self.hf_config.model_type == "mpt":
            if "kv_n_heads" in self.hf_config.attn_config:
                return self.hf_config.attn_config["kv_n_heads"]
            return self.hf_config.num_attention_heads
        if self.hf_config.model_type == "dbrx":
            return getattr(self.hf_config.attn_config, "kv_n_heads",
                           self.hf_config.num_attention_heads)

        if self.hf_config.model_type == "nemotron-nas":
            for block in self.hf_config.block_configs:
                if not block.attention.no_op:
                    return self.hf_config.num_attention_heads \
                        // block.attention.n_heads_in_group

            raise RuntimeError("Couldn't determine number of kv heads")

        if self.is_attention_free:
            return 0

        attributes = [
            # For Falcon:
            "n_head_kv",
            "num_kv_heads",
            # For LLaMA-2:
            "num_key_value_heads",
            # For ChatGLM:
            "multi_query_group_num",
        ]
        for attr in attributes:
            num_kv_heads = getattr(self.hf_text_config, attr, None)
            if num_kv_heads is not None:
                return num_kv_heads

        # For non-grouped-query attention models, the number of KV heads is
        # equal to the number of attention heads.
        return self.hf_text_config.num_attention_heads

    def get_num_kv_heads(self, parallel_config: "ParallelConfig") -> int:
        """Returns the number of KV heads per GPU."""
        if self.use_mla:
            # When using MLA during decode it becomes MQA
            return 1

        total_num_kv_heads = self.get_total_num_kv_heads()
        # If tensor parallelism is used, we divide the number of KV heads by
        # the tensor parallel size. We will replicate the KV heads in the
        # case where the number of KV heads is smaller than the tensor
        # parallel size so each GPU has at least one KV head.
        return max(1,
                   total_num_kv_heads // parallel_config.tensor_parallel_size)

    def get_num_attention_heads(self,
                                parallel_config: "ParallelConfig") -> int:
        num_heads = getattr(self.hf_text_config, "num_attention_heads", 0)
        return num_heads // parallel_config.tensor_parallel_size

    def get_layers_start_end_indices(
            self, parallel_config: "ParallelConfig") -> tuple[int, int]:
        from vllm.distributed.utils import get_pp_indices
        if (self.hf_text_config.model_type == "deepseek_mtp"
                or self.hf_config.model_type == "mimo_mtp"
                or self.hf_config.model_type == "glm4_moe_mtp"
                or self.hf_config.model_type == "ernie_mtp"):
            total_num_hidden_layers = getattr(self.hf_text_config,
                                              "num_nextn_predict_layers", 0)
        else:
            total_num_hidden_layers = getattr(self.hf_text_config,
                                              "num_hidden_layers", 0)
        # the layout order is: DP x PP x TP
        pp_rank = (parallel_config.rank // parallel_config.tensor_parallel_size
                   ) % parallel_config.pipeline_parallel_size
        pp_size = parallel_config.pipeline_parallel_size
        start, end = get_pp_indices(total_num_hidden_layers, pp_rank, pp_size)
        return start, end

    def get_num_layers(self, parallel_config: "ParallelConfig") -> int:
        start, end = self.get_layers_start_end_indices(parallel_config)
        return end - start

    def get_num_layers_by_block_type(
        self,
        parallel_config: "ParallelConfig",
        block_type: LayerBlockType = LayerBlockType.attention,
    ) -> int:
        # This function relies on 'layers_block_type' in hf_config,
        # for w/o this attribute, we will need to have workarounds like so
        attn_block_type = block_type == LayerBlockType.attention
        is_transformer = not self.is_hybrid and \
                            not self.has_noops and \
                            not self.is_attention_free
        start, end = self.get_layers_start_end_indices(parallel_config)

        if is_transformer:
            # Handle the basic case first
            return end - start if attn_block_type else 0
        elif self.is_attention_free:
            # Attention free
            # Note that this code assumes there
            # is only one type of attention-free block type.
            return 0 if attn_block_type else end - start
        elif self.has_noops:
            block_configs = self.hf_config.block_configs
            return sum(not bc.attention.no_op
                       for bc in block_configs[start:end])
        else:
            # Hybrid model Jamba
            layers_block_type_value = getattr(self.hf_config,
                                              "layers_block_type", None)
            if layers_block_type_value is not None:
                if hasattr(self.hf_text_config,
                           "model_type") and (self.hf_text_config.model_type
                                              == "zamba2"):
                    if attn_block_type:
                        return sum(t == "hybrid"
                                   for t in layers_block_type_value[start:end])
                    else:
                        return self.get_num_layers(parallel_config)
                return sum(t == block_type.value
                           for t in layers_block_type_value[start:end])

            # Hybrid model Minimax
            attn_type_list = getattr(self.hf_config, "attn_type_list", None)
            if attn_type_list:
                return sum(t == 1 for t in attn_type_list[start:end])

            if layers_block_type_value is None and attn_type_list is None:
                raise ValueError(
                    "The model is an hybrid without a"
                    "layers_block_type or an attn_type_list in the hf_config,"
                    "cannot determine the num of "
                    f"{block_type.value} layers")

            return sum(t == 1 for t in attn_type_list[start:end])

    def get_mamba_chunk_size(self) -> Optional[int]:
        """
        Returns the mamba chunk size if it exists
        """
        # used by e.g. Bamba, FalconH1, Granite, PLaMo2
        chunk_size = getattr(self.hf_text_config, "mamba_chunk_size", None)
        if chunk_size is None:
            # used by e.g. Mamba2, NemotronH, Zamba
            chunk_size = getattr(self.hf_text_config, "chunk_size", None)
        return chunk_size

    def get_multimodal_config(self) -> "MultiModalConfig":
        """
        Get the multimodal configuration of the model.

        Raises:
            ValueError: If the model is not multimodal.
        """
        if self.multimodal_config is None:
            raise ValueError("The model is not multimodal.")

        return self.multimodal_config

    def try_get_generation_config(self) -> dict[str, Any]:
        """
        This method attempts to retrieve the non-default values of the
        generation config for this model.

        The generation config can contain information about special tokens, as
        well as sampling parameters. Which is why this method exists separately
        to `get_diff_sampling_param`.

        Returns:
            A dictionary containing the non-default generation config.
        """
        if self.generation_config in {"auto", "vllm"}:
            config = try_get_generation_config(
                self.hf_config_path or self.model,
                trust_remote_code=self.trust_remote_code,
                revision=self.revision,
            )
        else:
            config = try_get_generation_config(
                self.generation_config,
                trust_remote_code=self.trust_remote_code,
            )

        if config is None:
            return {}

        return config.to_diff_dict()

    def get_diff_sampling_param(self) -> dict[str, Any]:
        """
        This method returns a dictionary containing the non-default sampling
        parameters with `override_generation_config` applied.

        The default sampling parameters are:

        - vLLM's neutral defaults if `self.generation_config="vllm"`
        - the model's defaults if `self.generation_config="auto"`
        - as defined in `generation_config.json` if
            `self.generation_config="path/to/generation_config/dir"`

        Returns:
            A dictionary containing the non-default sampling parameters.
        """
        if self.generation_config == "vllm":
            config = {}
        else:
            config = self.try_get_generation_config()

        # Overriding with given generation config
        config.update(self.override_generation_config)

        available_params = [
            "repetition_penalty",
            "temperature",
            "top_k",
            "top_p",
            "min_p",
            "max_new_tokens",
        ]
        if any(p in config for p in available_params):
            diff_sampling_param = {
                p: config.get(p)
                for p in available_params if config.get(p) is not None
            }
            # Huggingface definition of max_new_tokens is equivalent
            # to vLLM's max_tokens
            if "max_new_tokens" in diff_sampling_param:
                diff_sampling_param["max_tokens"] = diff_sampling_param.pop(
                    "max_new_tokens")
        else:
            diff_sampling_param = {}

        if diff_sampling_param:
            logger.warning_once(
                "Default sampling parameters have been overridden by the "
                "model's Hugging Face generation config recommended from the "
                "model creator. If this is not intended, please relaunch "
                "vLLM instance with `--generation-config vllm`.")
        return diff_sampling_param

    @property
    def is_encoder_decoder(self) -> bool:
        """Extract the HF encoder/decoder model flag."""
        """
        For Mllama, VLLM overrides HF's is_encoder_decoder flag and sets it to
        True to enable cross-attention
        Neuron needs all multimodal data to be in the decoder and does not
        need to explicitly enable cross-attention
        """
        if (current_platform.is_neuron()
                and self.hf_config.model_type == "mllama"):
            return False

        return is_encoder_decoder(self.hf_config)

    @property
    def uses_mrope(self) -> bool:
        return uses_mrope(self.hf_config)

    @property
    def is_multimodal_model(self) -> bool:
        return self.multimodal_config is not None

    @property
    def is_multimodal_raw_input_only_model(self) -> bool:
        return self._model_info.supports_multimodal_raw_input_only

    @property
    def is_cross_encoder(self) -> bool:
        return (self._model_info.supports_cross_encoding
                or self.convert_type == "classify")

    @property
    def is_pp_supported(self) -> bool:
        return self._model_info.supports_pp

    @property
    def is_attention_free(self) -> bool:
        return self._model_info.is_attention_free

    @property
    def is_hybrid(self) -> bool:
        return self._model_info.is_hybrid

    @property
    def has_noops(self) -> bool:
        return self._model_info.has_noops

    @property
    def has_inner_state(self):
        return self._model_info.has_inner_state

    @property
    def is_v1_compatible(self) -> bool:
        return not self._model_info.supports_v0_only

    @property
    def use_mla(self) -> bool:
        return self.is_deepseek_mla and not envs.VLLM_MLA_DISABLE

    @property
    def is_matryoshka(self) -> bool:
        return (bool(getattr(self.hf_config, "matryoshka_dimensions", None))
                or getattr(self.hf_config, "is_matryoshka", False))

    @property
    def matryoshka_dimensions(self):
        return getattr(self.hf_config, "matryoshka_dimensions", None)

    @property
    def use_pad_token(self) -> bool:
        # cross_encoder models defaults to using pad_token.
        # `llm as reranker` models defaults to not using pad_token.
        return getattr(self.hf_config, "use_pad_token", True)

    def get_and_verify_max_len(self, max_model_len: int):
        # Consider max_model_len in tokenizer_config only when
        # pooling models use absolute position_embedding.
        tokenizer_config = None
        if (self.runner_type == "pooling" and getattr(
                self.hf_config, "position_embedding_type", "") == "absolute"):
            tokenizer_config = try_get_tokenizer_config(
                self.tokenizer,
                trust_remote_code=self.trust_remote_code,
                revision=self.tokenizer_revision)
        max_model_len = _get_and_verify_max_len(
            hf_config=self.hf_text_config,
            tokenizer_config=tokenizer_config,
            max_model_len=max_model_len,
            disable_sliding_window=self.disable_sliding_window,
            sliding_window=self.get_sliding_window(),
            spec_target_max_model_len=self.spec_target_max_model_len,
            encoder_config=self.encoder_config)
        logger.info("Using max model len %s", max_model_len)
        return max_model_len


@config
@dataclass
class LoadConfig:
    """Configuration for loading the model weights."""

    load_format: Union[str, LoadFormats] = "auto"
    """The format of the model weights to load:\n
    - "auto" will try to load the weights in the safetensors format and fall
    back to the pytorch bin format if safetensors format is not available.\n
    - "pt" will load the weights in the pytorch bin format.\n
    - "safetensors" will load the weights in the safetensors format.\n
    - "npcache" will load the weights in pytorch format and store a numpy cache
    to speed up the loading.\n
    - "dummy" will initialize the weights with random values, which is mainly
    for profiling.\n
    - "tensorizer" will use CoreWeave's tensorizer library for fast weight
    loading. See the Tensorize vLLM Model script in the Examples section for
    more information.\n
    - "runai_streamer" will load the Safetensors weights using Run:ai Model
    Streamer.\n
    - "bitsandbytes" will load the weights using bitsandbytes quantization.\n
    - "sharded_state" will load weights from pre-sharded checkpoint files,
    supporting efficient loading of tensor-parallel models.\n
    - "gguf" will load weights from GGUF format files (details specified in
    https://github.com/ggml-org/ggml/blob/master/docs/gguf.md).\n
    - "mistral" will load weights from consolidated safetensors files used by
    Mistral models.
    - Other custom values can be supported via plugins."""
    download_dir: Optional[str] = None
    """Directory to download and load the weights, default to the default
    cache directory of Hugging Face."""
    model_loader_extra_config: Union[dict, TensorizerConfig] = field(
        default_factory=dict)
    """Extra config for model loader. This will be passed to the model loader
    corresponding to the chosen load_format."""
    device: Optional[str] = None
    """Device to which model weights will be loaded, default to
    device_config.device"""
    ignore_patterns: Optional[Union[list[str], str]] = None
    """The list of patterns to ignore when loading the model. Default to
    "original/**/*" to avoid repeated loading of llama's checkpoints."""
    use_tqdm_on_load: bool = True
    """Whether to enable tqdm for showing progress bar when loading model
    weights."""
    pt_load_map_location: Union[str, dict[str, str]] = "cpu"
    """
    pt_load_map_location: the map location for loading pytorch checkpoint, to
    support loading checkpoints can only be loaded on certain devices like
    "cuda", this is equivalent to {"": "cuda"}. Another supported format is
    mapping from different devices like from GPU 1 to GPU 0:
    {"cuda:1": "cuda:0"}. Note that when passed from command line, the strings
    in dictionary needs to be double quoted for json parsing. For more details,
    see original doc for `map_location` in https://pytorch.org/docs/stable/generated/torch.load.html
    """

    def compute_hash(self) -> str:
        """
        WARNING: Whenever a new field is added to this config,
        ensure that it is included in the factors list if
        it affects the computation graph.

        Provide a hash that uniquely identifies all the configs
        that affect the structure of the computation
        graph from input ids/embeddings to the final hidden states,
        excluding anything before input ids/embeddings and after
        the final hidden states.
        """
        # no factors to consider.
        # this config will not affect the computation graph.
        factors: list[Any] = []
        hash_str = hashlib.md5(str(factors).encode(),
                               usedforsecurity=False).hexdigest()
        return hash_str

    def __post_init__(self):
        self.load_format = self.load_format.lower()
        if self.ignore_patterns is not None and len(self.ignore_patterns) > 0:
            logger.info(
                "Ignoring the following patterns when downloading weights: %s",
                self.ignore_patterns)
        else:
            self.ignore_patterns = ["original/**/*"]


Device = Literal["auto", "cuda", "neuron", "cpu", "tpu", "xpu"]


@config
@dataclass(config=ConfigDict(arbitrary_types_allowed=True))
class DeviceConfig:
    """Configuration for the device to use for vLLM execution."""

    device: SkipValidation[Optional[Union[Device, torch.device]]] = "auto"
    """Device type for vLLM execution.
    This parameter is deprecated and will be
    removed in a future release.
    It will now be set automatically based
    on the current platform."""
    device_type: str = field(init=False)
    """Device type from the current platform. This is set in
    `__post_init__`."""

    def compute_hash(self) -> str:
        """
        WARNING: Whenever a new field is added to this config,
        ensure that it is included in the factors list if
        it affects the computation graph.

        Provide a hash that uniquely identifies all the configs
        that affect the structure of the computation
        graph from input ids/embeddings to the final hidden states,
        excluding anything before input ids/embeddings and after
        the final hidden states.
        """
        # no factors to consider.
        # the device/platform information will be summarized
        # by torch/vllm automatically.
        factors: list[Any] = []
        hash_str = hashlib.md5(str(factors).encode(),
                               usedforsecurity=False).hexdigest()
        return hash_str

    def __post_init__(self):
        if self.device == "auto":
            # Automated device type detection
            from vllm.platforms import current_platform
            self.device_type = current_platform.device_type
            if not self.device_type:
                raise RuntimeError(
                    "Failed to infer device type, please set "
                    "the environment variable `VLLM_LOGGING_LEVEL=DEBUG` "
                    "to turn on verbose logging to help debug the issue.")
        else:
            # Device type is assigned explicitly
            if isinstance(self.device, str):
                self.device_type = self.device
            elif isinstance(self.device, torch.device):
                self.device_type = self.device.type

        # Some device types require processing inputs on CPU
        if self.device_type in ["neuron"]:
            self.device = torch.device("cpu")
        elif self.device_type in ["tpu"]:
            self.device = None
        else:
            # Set device with device type
            self.device = torch.device(self.device_type)


SpeculativeMethod = Literal["ngram", "eagle", "eagle3", "medusa",
                            "mlp_speculator", "draft_model", "deepseek_mtp",
                            "ernie_mtp"]


@config
@dataclass
class SpeculativeConfig:
    """Configuration for speculative decoding."""

    # General speculative decoding control
    num_speculative_tokens: SkipValidation[int] = None  # type: ignore
    """The number of speculative tokens, if provided. It will default to the
    number in the draft model config if present, otherwise, it is required."""
    model: Optional[str] = None
    """The name of the draft model, eagle head, or additional weights, if
    provided."""
    method: Optional[SpeculativeMethod] = None
    """The name of the speculative method to use. If users provide and set the
    `model` param, the speculative method type will be detected automatically
    if possible, if `model` param is not provided, the method name must be
    provided.

    If using `ngram` method, the related configuration `prompt_lookup_max` and
    `prompt_lookup_min` should be considered."""
    draft_tensor_parallel_size: Optional[int] = None
    """The degree of the tensor parallelism for the draft model. Can only be 1
    or the same as the target model's tensor parallel size."""
    disable_logprobs: bool = True
    """If set to True, token log probabilities are not returned during
    speculative decoding. If set to False, token log probabilities are returned
    according to the log probability settings in SamplingParams."""

    # Draft model configuration
    quantization: Optional[me_quant.QuantizationMethods] = None
    """Quantization method that was used to quantize the draft model weights.
    If `None`, we assume the model weights are not quantized. Note that it only
    takes effect when using the draft model-based speculative method."""
    max_model_len: Optional[int] = None
    """The maximum model length of the draft model. Used when testing the
    ability to skip speculation for some sequences."""
    revision: Optional[str] = None
    """The specific model version to use for the draft model. It can be a
    branch name, a tag name, or a commit id. If unspecified, will use the
    default version."""
    code_revision: Optional[str] = None
    """The specific revision to use for the draft model code on Hugging Face
    Hub. It can be a branch name, a tag name, or a commit id. If unspecified,
    will use the default version."""

    # Advanced control
    disable_by_batch_size: Optional[int] = None
    """Disable speculative decoding for new incoming requests when the number
    of enqueued requests is larger than this value, if provided."""

    # Ngram proposer configuration
    prompt_lookup_max: Optional[int] = None
    """Maximum size of ngram token window when using Ngram proposer, required
    when method is set to ngram."""
    prompt_lookup_min: Optional[int] = None
    """Minimum size of ngram token window when using Ngram proposer, if
    provided. Defaults to 1."""

    speculative_token_tree: Optional[str] = None
    """Specifies the tree structure for speculative token generation.
    """
    # required configuration params passed from engine
    target_model_config: SkipValidation[ModelConfig] = None  # type: ignore
    """The configuration of the target model."""
    target_parallel_config: SkipValidation[
        ParallelConfig] = None  # type: ignore
    """The parallel configuration for the target model."""
    enable_chunked_prefill: SkipValidation[bool] = None  # type: ignore
    """Whether vLLM is configured to use chunked prefill or not. Used for
    raising an error since it's not yet compatible with speculative decode."""
    disable_log_stats: SkipValidation[bool] = None  # type: ignore
    """Whether to disable the periodic printing of stage times in speculative
    decoding."""

    # params generated in the post-init stage
    draft_model_config: SkipValidation[ModelConfig] = None  # type: ignore
    """The configuration of the draft model initialized internal."""
    draft_parallel_config: SkipValidation[
        ParallelConfig] = None  # type: ignore
    """The parallel configuration for the draft model initialized internal."""

    def compute_hash(self) -> str:
        """
        WARNING: Whenever a new field is added to this config,
        ensure that it is included in the factors list if
        it affects the computation graph.

        Provide a hash that uniquely identifies all the configs
        that affect the structure of the computation
        graph from input ids/embeddings to the final hidden states,
        excluding anything before input ids/embeddings and after
        the final hidden states.
        """
        factors: list[Any] = []
        # Eagle3 affects the computation graph because it returns intermediate
        # hidden states in addition to the final hidden state.
        factors.append(self.method == "eagle3")
        hash_str = hashlib.md5(str(factors).encode(),
                               usedforsecurity=False).hexdigest()
        return hash_str

    @staticmethod
    def hf_config_override(hf_config: PretrainedConfig) -> PretrainedConfig:
        if hf_config.model_type == "deepseek_v3":
            hf_config.model_type = "deepseek_mtp"
        if hf_config.model_type == "deepseek_mtp":
            n_predict = getattr(hf_config, "num_nextn_predict_layers", None)
            hf_config.update({
                "n_predict": n_predict,
                "architectures": ["DeepSeekMTPModel"]
            })

        if hf_config.architectures[0] == "MiMoForCausalLM":
            hf_config.model_type = "mimo_mtp"
            n_predict = getattr(hf_config, "num_nextn_predict_layers", None)
            hf_config.update({
                "num_hidden_layers": 0,
                "n_predict": n_predict,
                "architectures": ["MiMoMTPModel"]
            })

        if hf_config.architectures[0] == "Glm4MoeForCausalLM":
            hf_config.model_type = "glm4_moe_mtp"
            n_predict = getattr(hf_config, "num_nextn_predict_layers", None)
            hf_config.update({
                "num_hidden_layers": 0,
                "n_predict": n_predict,
                "architectures": ["Glm4MoeMTPModel"]
            })

        if hf_config.model_type == "ernie4_5_moe":
            hf_config.model_type = "ernie_mtp"
        if hf_config.model_type == "ernie_mtp":
            n_predict = getattr(hf_config, "num_nextn_predict_layers", None)
            hf_config.update({
                "n_predict": n_predict,
                "architectures": ["ErnieMTPModel"]
            })
            return hf_config

        return hf_config

    def __post_init__(self):

        # Note: "method" is a new parameter that helps to extend the
        # configuration of non-model-based proposers, and the "model" parameter
        # will be used to set the draft model, eagle head, or additional weight
        # when needed. If users do not specify "method", the speculative method
        # will be detected automatically if possible. If the speculative method
        # can not be detected, it will be considered as the "draft_model" by
        # default.

        if self.model is None and self.num_speculative_tokens is not None:
            # TODO(Shangming): Refactor mtp configuration logic when supporting
            # mtp acceleration for more models besides deepseek_v3
            if self.target_model_config and \
                (self.target_model_config.hf_text_config.model_type \
                        == "deepseek_v3" or
                    self.target_model_config.hf_text_config.model_type in
                        ("mimo","ernie4_5_moe")):
                # use the draft model from the same model:
                self.model = self.target_model_config.model
            elif self.method in ("ngram", "[ngram]"):
                self.model = "ngram"
            else:
                raise ValueError("num_speculative_tokens was provided without "
                                 "speculative model.")

        # Automatically configure the method for ngram when "model" is used
        # instead of "method"
        if self.method is None and (self.model is not None
                                    and self.model in ("ngram", "[ngram]")):
            self.method = "ngram"

        if self.method in ("ngram", "[ngram]"):
            # Unified to "ngram" internally
            self.method = "ngram"
            # Set default values if not provided
            if (self.prompt_lookup_min is None
                    and self.prompt_lookup_max is None):
                # TODO(woosuk): Tune these values. They are arbitrarily chosen.
                self.prompt_lookup_min = 5
                self.prompt_lookup_max = 5
            elif self.prompt_lookup_min is None:
                assert self.prompt_lookup_max is not None
                self.prompt_lookup_min = self.prompt_lookup_max
            elif self.prompt_lookup_max is None:
                assert self.prompt_lookup_min is not None
                self.prompt_lookup_max = self.prompt_lookup_min

            # Validate values
            if self.prompt_lookup_min < 1:
                raise ValueError(
                    f"prompt_lookup_min={self.prompt_lookup_min} must be > 0")
            if self.prompt_lookup_max < 1:
                raise ValueError(
                    f"prompt_lookup_max={self.prompt_lookup_max} must be > 0")
            if self.prompt_lookup_min > self.prompt_lookup_max:
                raise ValueError(
                    f"prompt_lookup_min={self.prompt_lookup_min} must "
                    f"be <= prompt_lookup_max={self.prompt_lookup_max}")

            # TODO: current we still need extract vocab_size from target model
            # config, in future, we may try refactor it out, and set
            # draft related config as None here.
            self.draft_model_config = self.target_model_config
            self.draft_parallel_config = self.target_parallel_config
        else:
            self.prompt_lookup_max = 0
            self.prompt_lookup_min = 0

            if self.model is not None:
                self.draft_model_config = ModelConfig(
                    model=self.model,
                    runner="draft",
                    tokenizer=self.target_model_config.tokenizer,
                    tokenizer_mode=self.target_model_config.tokenizer_mode,
                    trust_remote_code=self.target_model_config.
                    trust_remote_code,
                    allowed_local_media_path=self.target_model_config.
                    allowed_local_media_path,
                    dtype=self.target_model_config.dtype,
                    seed=self.target_model_config.seed,
                    revision=self.revision,
                    code_revision=self.code_revision,
                    tokenizer_revision=self.target_model_config.
                    tokenizer_revision,
                    spec_target_max_model_len=self.target_model_config.
                    max_model_len,
                    quantization=self.quantization,
                    enforce_eager=self.target_model_config.enforce_eager,
                    max_seq_len_to_capture=self.target_model_config.
                    max_seq_len_to_capture,
                    max_logprobs=self.target_model_config.max_logprobs,
                    hf_overrides=SpeculativeConfig.hf_config_override,
                )

                # Automatically detect the method
                if self.method in ('eagle', 'eagle3'):
                    pass
                elif "eagle-" in self.draft_model_config.model.lower() or \
                        "eagle3-" in self.draft_model_config.model.lower():
                    self.method = "eagle"
                elif self.draft_model_config.hf_config.model_type == "medusa":
                    self.method = "medusa"
                elif (self.draft_model_config.hf_config.model_type ==
                      "mlp_speculator"):
                    self.method = "mlp_speculator"
                elif (self.draft_model_config.hf_config.model_type
                      in ("deepseek_mtp", "mimo_mtp", "glm4_moe_mtp")):
                    self.method = "deepseek_mtp"
                    if self.num_speculative_tokens > 1:
                        logger.warning(
                                "All Deepseek MTP models only have " \
                                "one layer. Might need some code changes " \
                                "to support multiple layers."
                            )
                elif (self.draft_model_config.hf_config.model_type ==
                      "ernie_mtp"):
                    self.method = "ernie_mtp"
                    if self.num_speculative_tokens > 1:
                        logger.warning(
                                "All Ernie MTP models only have " \
                                "one layer. Might need some code changes " \
                                "to support multiple layers."
                            )
                else:
                    self.method = "draft_model"
                    raise NotImplementedError(
                        "Speculative decoding with draft model is not "
                        "supported yet. Please consider using other "
                        "speculative decoding methods such as ngram, medusa, "
                        "eagle, or deepseek_mtp.")

                # Replace hf_config for EAGLE draft_model
                if self.method in ("eagle", "eagle3"):
                    if self.enable_chunked_prefill and not envs.VLLM_USE_V1:
                        raise ValueError(
                            "Chunked prefill and EAGLE are not compatible "
                            "when using V0.")

                    from vllm.transformers_utils.configs import (
                        SpeculatorsConfig)
                    from vllm.transformers_utils.configs.eagle import (
                        EAGLEConfig)

                    if isinstance(self.draft_model_config.hf_config,
                                  (EAGLEConfig, SpeculatorsConfig)):
                        pass
                    else:
                        eagle_config = EAGLEConfig(
                            self.draft_model_config.hf_config,
                            method=self.method,
                            model_type="eagle")
                        self.draft_model_config.hf_config = eagle_config

                if (self.num_speculative_tokens is not None
                        and hasattr(self.draft_model_config.hf_config,
                                    "num_lookahead_tokens")):
                    self.draft_model_config.hf_config.num_lookahead_tokens = \
                    self.num_speculative_tokens

                n_predict = getattr(self.draft_model_config.hf_config,
                                    "n_predict", None)
                if n_predict is not None:
                    if self.num_speculative_tokens is None:
                        # Default to max value defined in draft model config.
                        self.num_speculative_tokens = n_predict
                    elif self.num_speculative_tokens > n_predict and \
                            self.num_speculative_tokens % n_predict != 0:
                        # Ensure divisibility for MTP module reuse.
                        raise ValueError(
                            f"num_speculative_tokens:{self.num_speculative_tokens}"
                            f" must be divisible by {n_predict=}")

                if self.speculative_token_tree is None:
                    # Generate chain of tokens.
                    self.speculative_token_tree = str([
                        (i + 1) * (0, )
                        for i in range(self.num_speculative_tokens)
                    ])
                else:
                    # Sort the token tree breadth-first.
                    tree_choices = ast.literal_eval(
                        self.speculative_token_tree)
                    self.speculative_token_tree = str(
                        sorted(tree_choices, key=lambda t: (len(t), t)))

                self.draft_tensor_parallel_size = \
                    SpeculativeConfig._verify_and_get_draft_tp(
                        self.target_parallel_config,
                        self.draft_tensor_parallel_size,
                        self.draft_model_config.hf_config
                )

                self.draft_model_config.max_model_len = (
                    SpeculativeConfig._maybe_override_draft_max_model_len(
                        self.max_model_len,
                        self.draft_model_config.max_model_len,
                        self.target_model_config.max_model_len,
                    ))

                self.draft_parallel_config = (
                    SpeculativeConfig.create_draft_parallel_config(
                        self.target_parallel_config,
                        self.draft_tensor_parallel_size))

    @staticmethod
    def _maybe_override_draft_max_model_len(
        speculative_max_model_len: Optional[int],
        draft_max_model_len: int,
        target_max_model_len: int,
    ) -> int:
        """Determine the max sequence len for the draft model. This is usually
        the draft_max_model_len, but may be the target_max_model_len if it is
        less than the draft_max_model_len, or may be speculative_max_model_len
        if it is specified.

        This is necessary so that sequences do not exceed the capacity of the
        draft model or the target model.

        speculative_max_model_len is mainly used for testing that sequences can
        skip speculation.
        """

        if speculative_max_model_len is not None:

            if speculative_max_model_len > draft_max_model_len:
                raise ValueError(f"{speculative_max_model_len=} cannot be "
                                 f"larger than {draft_max_model_len=}")

            if speculative_max_model_len > target_max_model_len:
                raise ValueError(f"{speculative_max_model_len=} cannot be "
                                 f"larger than {target_max_model_len=}")

            return speculative_max_model_len

        return min(
            draft_max_model_len,
            target_max_model_len,
        )

    @staticmethod
    def _verify_and_get_draft_tp(
            target_parallel_config: ParallelConfig,
            speculative_draft_tensor_parallel_size: Optional[int],
            draft_hf_config: PretrainedConfig) -> int:
        """
        Verifies and adjusts the tensor parallel size for a draft model
        specified using speculative_draft_tensor_parallel_size.
        """
        # If speculative_draft_tensor_parallel_size is unset then set it
        # appropriately else verify that it is set correctly.
        if speculative_draft_tensor_parallel_size is None:
            if draft_hf_config.model_type == "mlp_speculator":
                speculative_draft_tensor_parallel_size = 1
                if target_parallel_config.tensor_parallel_size > 1:
                    logger.warning(
                        "%s cannot currently be run with tp>1; "
                        "setting speculative_draft_tensor_parallel_size=1",
                        draft_hf_config.model_type)
            else:
                speculative_draft_tensor_parallel_size = \
                    target_parallel_config.tensor_parallel_size
        elif speculative_draft_tensor_parallel_size not in (
                1, target_parallel_config.tensor_parallel_size):
            raise ValueError(
                f"{speculative_draft_tensor_parallel_size=} cannot be "
                f"other value than 1 or target model tensor_parallel_size")
        return speculative_draft_tensor_parallel_size

    @staticmethod
    def create_draft_parallel_config(
        target_parallel_config: ParallelConfig,
        speculative_draft_tensor_parallel_size: int,
    ) -> ParallelConfig:
        """Create a parallel config for use by the draft worker.

        This is mostly a copy of the target parallel config, except the tp_size.
        """
        draft_parallel_config = ParallelConfig(
            pipeline_parallel_size=target_parallel_config.
            pipeline_parallel_size,
            tensor_parallel_size=speculative_draft_tensor_parallel_size,
            distributed_executor_backend=target_parallel_config.
            distributed_executor_backend,
            max_parallel_loading_workers=target_parallel_config.
            max_parallel_loading_workers,
            disable_custom_all_reduce=target_parallel_config.
            disable_custom_all_reduce,
            ray_workers_use_nsight=target_parallel_config.
            ray_workers_use_nsight,
            placement_group=target_parallel_config.placement_group,
        )

        return draft_parallel_config

    @model_validator(mode='after')
    def _verify_args(self) -> Self:
        if self.num_speculative_tokens is None:
            raise ValueError(
                "num_speculative_tokens must be provided with "
                "speculative model unless the draft model config contains an "
                "n_predict parameter.")

        if self.num_speculative_tokens <= 0:
            raise ValueError("Expected num_speculative_tokens to be greater "
                             f"than zero ({self.num_speculative_tokens}).")

        if self.draft_model_config:
            self.draft_model_config.verify_with_parallel_config(
                self.draft_parallel_config)

        if (self.disable_by_batch_size is not None
                and self.disable_by_batch_size < 2):
            raise ValueError("Expect the batch size threshold of disabling "
                             "speculative decoding is > 1, but got "
                             f"{self.disable_by_batch_size=}")

        eagle3_target_supported = ["llama", "qwen"]
        if self.method == "eagle3" and self.target_model_config and not any(
                supported_model in
                self.target_model_config.hf_text_config.model_type
                for supported_model in eagle3_target_supported):
            raise ValueError(
                f"Eagle3 is only supported for {eagle3_target_supported} models. "  # noqa: E501
                f"Got {self.target_model_config.hf_text_config.model_type=}")

        return self

    @property
    def num_lookahead_slots(self) -> int:
        """The number of additional slots the scheduler should allocate per
        step, in addition to the slots allocated for each known token.

        This is equal to the number of speculative tokens, as each speculative
        token must be scored.
        """
        return self.num_speculative_tokens

    def use_eagle(self) -> bool:
        return self.method in ("eagle", "eagle3", "deepseek_mtp", "ernie_mtp")

    def __repr__(self) -> str:
        method = self.method
        model = None if method == "ngram" else self.draft_model_config.model
        num_spec_tokens = self.num_speculative_tokens
        return f"SpeculativeConfig({method=}, {model=}, {num_spec_tokens=})"


LoRADType = Literal["auto", "float16", "bfloat16"]


@config
@dataclass(config=ConfigDict(arbitrary_types_allowed=True))
class LoRAConfig:
    """Configuration for LoRA."""

    max_lora_rank: int = 16
    """Max LoRA rank."""
    max_loras: int = 1
    """Max number of LoRAs in a single batch."""
    fully_sharded_loras: bool = False
    """By default, only half of the LoRA computation is sharded with tensor
    parallelism. Enabling this will use the fully sharded layers. At high
    sequence length, max rank or tensor parallel size, this is likely faster.
    """
    max_cpu_loras: Optional[int] = None
    """Maximum number of LoRAs to store in CPU memory. Must be >= than
    `max_loras`."""
    lora_dtype: Union[torch.dtype, LoRADType] = "auto"
    """Data type for LoRA. If auto, will default to base model dtype."""
    lora_extra_vocab_size: int = 256
    """(Deprecated) Maximum size of extra vocabulary that can be present in a 
    LoRA adapter. Will be removed in v0.12.0."""
    lora_vocab_padding_size: ClassVar[int] = current_platform\
        .get_lora_vocab_padding_size()

    default_mm_loras: Optional[dict[str, str]] = None
    """Dictionary mapping specific modalities to LoRA model paths; this field
    is only applicable to multimodal models and should be leveraged when a
    model always expects a LoRA to be active when a given modality is present.
    Note that currently, if a request provides multiple additional
    modalities, each of which have their own LoRA, we do NOT apply
    default_mm_loras because we currently only support one lora adapter
    per prompt. When run in offline mode, the lora IDs for n modalities
    will be automatically assigned to 1-n with the names of the modalities
    in alphabetic order."""
    bias_enabled: bool = False
    """Enable bias for LoRA adapters."""

    def compute_hash(self) -> str:
        """
        WARNING: Whenever a new field is added to this config,
        ensure that it is included in the factors list if
        it affects the computation graph.

        Provide a hash that uniquely identifies all the configs
        that affect the structure of the computation
        graph from input ids/embeddings to the final hidden states,
        excluding anything before input ids/embeddings and after
        the final hidden states.
        """
        factors: list[Any] = []
        factors.append(self.max_lora_rank)
        factors.append(self.max_loras)
        factors.append(self.fully_sharded_loras)
        factors.append(self.lora_dtype)
        factors.append(self.lora_extra_vocab_size)
        factors.append(self.lora_vocab_padding_size)
        factors.append(self.bias_enabled)
        hash_str = hashlib.md5(str(factors).encode(),
                               usedforsecurity=False).hexdigest()
        return hash_str

    def __post_init__(self):
        # Deprecation warning for lora_extra_vocab_size
        logger.warning(
            "`lora_extra_vocab_size` is deprecated and will be removed "
            "in v0.12.0. Additional vocabulary support for "
            "LoRA adapters is being phased out.")

        # Setting the maximum rank to 512 should be able to satisfy the vast
        # majority of applications.
        possible_max_ranks = (8, 16, 32, 64, 128, 256, 320, 512)
        possible_lora_extra_vocab_size = (256, 512)
        if self.max_lora_rank not in possible_max_ranks:
            raise ValueError(
                f"max_lora_rank ({self.max_lora_rank}) must be one of "
                f"{possible_max_ranks}.")
        if self.lora_extra_vocab_size not in possible_lora_extra_vocab_size:
            raise ValueError(
                f"lora_extra_vocab_size ({self.lora_extra_vocab_size}) "
                f"must be one of {possible_lora_extra_vocab_size}.")
        if self.max_loras < 1:
            raise ValueError(f"max_loras ({self.max_loras}) must be >= 1.")
        if self.max_cpu_loras is None:
            self.max_cpu_loras = self.max_loras
        elif self.max_cpu_loras < self.max_loras:
            raise ValueError(
                f"max_cpu_loras ({self.max_cpu_loras}) must be >= "
                f"max_loras ({self.max_loras})")

    def verify_with_cache_config(self, cache_config: CacheConfig):
        if cache_config.cpu_offload_gb > 0 and not envs.VLLM_USE_V1:
            raise ValueError(
                "V0 LoRA does not support CPU offload, please use V1.")

    def verify_with_model_config(self, model_config: ModelConfig):
        if self.lora_dtype in (None, "auto"):
            self.lora_dtype = model_config.dtype
        elif isinstance(self.lora_dtype, str):
            self.lora_dtype = getattr(torch, self.lora_dtype)


@config
@dataclass
class MultiModalConfig:
    """Controls the behavior of multimodal models."""

    limit_per_prompt: dict[str, int] = \
        cast(dict[str, int], get_field(ModelConfig, "limit_mm_per_prompt"))
    """
    The maximum number of input items allowed per prompt for each modality.
    Defaults to 1 (V0) or 999 (V1) for each modality.

    For example, to allow up to 16 images and 2 videos per prompt:
    `{"image": 16, "video": 2}`
    """

    media_io_kwargs: dict[str, dict[str, Any]] = field(default_factory=dict)
    """Additional args passed to process media inputs, keyed by modalities.
    For example, to set num_frames for video, set
    `--media-io-kwargs '{"video": {"num_frames": 40} }'` """

    mm_processor_kwargs: Optional[dict[str, object]] = None
    """
    Overrides for the multi-modal processor obtained from
    `transformers.AutoProcessor.from_pretrained`.

    The available overrides depend on the model that is being run.

    For example, for Phi-3-Vision:
    `{"num_crops": 4}`.
    """

    mm_processor_cache_gb: float = 4
    """
    The size (in GiB) of the multi-modal processor cache, which is used to

    This cache is duplicated for each API process and engine core process,
    resulting in a total memory usage of
    `mm_processor_cache_gb * (api_server_count + data_parallel_size)`.

    Set to `0` to disable this cache completely (not recommended).
    """

    mm_encoder_tp_mode: MMEncoderTPMode = "weights"
    """
    Indicates how to optimize multi-modal encoder inference using
    tensor parallelism (TP).

    - `"weights"`: Within the same vLLM engine, split the weights of
        each layer across TP ranks. (default TP behavior)
    - `"data"`: Within the same vLLM engine, split the batched input data
        across TP ranks to process the data in parallel, while hosting
        the full weights on each TP rank.
        This batch-level DP is not to be confused with API request-level
        DP (which is controlled by `--data-parallel-size`).
        This is only supported on a per-model basis and falls back to
        `"weights"` if the encoder does not support DP.
    """

    interleave_mm_strings: bool = False
    """
    Enable fully interleaved support for multimodal prompts.
    """

    skip_mm_profiling: bool = False
    """
    When enabled, skips multimodal memory profiling and only profiles with
    language backbone model during engine initialization.

    This reduces engine startup time but shifts the responsibility to users for
    estimating the peak memory usage of the activation of multimodal encoder and
    embedding cache.
    """

    def compute_hash(self) -> str:
        """
        WARNING: Whenever a new field is added to this config,
        ensure that it is included in the factors list if
        it affects the computation graph.

        Provide a hash that uniquely identifies all the configs
        that affect the structure of the computation
        graph from input ids/embeddings to the final hidden states,
        excluding anything before input ids/embeddings and after
        the final hidden states.
        """
        # no factors to consider.
        # this config will not affect the computation graph.
        factors: list[Any] = []
        hash_str = hashlib.md5(str(factors).encode(),
                               usedforsecurity=False).hexdigest()
        return hash_str

    def get_limit_per_prompt(self, modality: str) -> int:
        """
        Get the maximum number of input items allowed per prompt
        for the given modality.
        """
        return self.limit_per_prompt.get(
            modality,
            999 if envs.VLLM_USE_V1 else 1,
        )

    def merge_mm_processor_kwargs(
        self,
        inference_kwargs: Mapping[str, object],
    ) -> dict[str, object]:
        """
        Get the keyword arguments to pass to the multi-modal processor
        according to the extra arguments passed during inference.
        """
        kwargs = self.mm_processor_kwargs or {}
        return kwargs | dict(inference_kwargs)


@config
@dataclass
class PoolerConfig:
    """Controls the behavior of output pooling in pooling models."""

    pooling_type: Optional[str] = None
    """
    The pooling method of the pooling model. This should be a key in
    [`vllm.model_executor.layers.pooler.PoolingType`][].
    """

    ## for embeddings models
    normalize: Optional[bool] = None
    """
    Whether to normalize the embeddings outputs.
    """
    dimensions: Optional[int] = None
    """
    Reduce the dimensions of embeddings if model
    support matryoshka representation.
    """

    ## for classification models
    activation: Optional[bool] = None
    """
    Whether to apply activation function to the classification outputs.
    """

    ## for reward models
    softmax: Optional[bool] = None
    """
    Whether to apply softmax to the reward outputs.
    """
    step_tag_id: Optional[int] = None
    """
    If set, only the score corresponding to the ``step_tag_id`` in the
    generated sentence should be returned. Otherwise, the scores for all tokens
    are returned.
    """
    returned_token_ids: Optional[list[int]] = None
    """
    A list of indices for the vocabulary dimensions to be extracted,
    such as the token IDs of ``good_token`` and ``bad_token`` in the
    ``math-shepherd-mistral-7b-prm`` model.
    """

    enable_chunked_processing: Optional[bool] = None
    """
    Whether to enable chunked processing for long inputs that exceed the model's
    maximum position embeddings. When enabled, long inputs will be split into
    chunks, processed separately, and then aggregated using weighted averaging.
    This allows embedding models to handle arbitrarily long text without CUDA
    errors. Defaults to False.
    """

    max_embed_len: Optional[int] = None
    """
    Maximum input length allowed for embedding generation. When set, allows
    inputs longer than max_embed_len to be accepted for embedding models.
    This parameter enables accepting long inputs without requiring
    VLLM_ALLOW_LONG_MAX_MODEL_LEN environment variable. When an input exceeds
    max_embed_len, it will be handled according to the original max_model_len
    validation logic. Defaults to None (i.e. set to max_model_len).
    """

    def compute_hash(self) -> str:
        """
        WARNING: Whenever a new field is added to this config,
        ensure that it is included in the factors list if
        it affects the computation graph.

        Provide a hash that uniquely identifies all the configs
        that affect the structure of the computation
        graph from input ids/embeddings to the final hidden states,
        excluding anything before input ids/embeddings and after
        the final hidden states.
        """
        # no factors to consider.
        # this config will not affect the computation graph.
        factors: list[Any] = []
        hash_str = hashlib.md5(str(factors).encode(),
                               usedforsecurity=False).hexdigest()
        return hash_str


_STR_DTYPE_TO_TORCH_DTYPE = {
    "half": torch.float16,
    "float16": torch.float16,
    "float": torch.float32,
    "float32": torch.float32,
    "bfloat16": torch.bfloat16,
}

# model_type -> reason
_FLOAT16_NOT_SUPPORTED_MODELS = {
    "gemma2": "Numerical instability. Please use bfloat16 or float32 instead.",
    "gemma3": "Numerical instability. Please use bfloat16 or float32 instead.",
    "plamo2": "Numerical instability. Please use bfloat16 or float32 instead.",
    "glm4": "Numerical instability. Please use bfloat16 or float32 instead.",
}


def _is_valid_dtype(model_type: str, dtype: torch.dtype):
    if model_type in _FLOAT16_NOT_SUPPORTED_MODELS and dtype == torch.float16:  # noqa: E501, SIM103
        return False

    return True


def _check_valid_dtype(model_type: str, dtype: torch.dtype):
    if model_type in _FLOAT16_NOT_SUPPORTED_MODELS and dtype == torch.float16:
        reason = _FLOAT16_NOT_SUPPORTED_MODELS[model_type]
        raise ValueError(f"The model type {model_type!r} "
                         f"does not support float16. Reason: {reason}")

    return True


def _find_dtype(
    model_id: str,
    config: PretrainedConfig,
    *,
    revision: Optional[str],
):
    # NOTE: getattr(config, "torch_dtype", torch.float32) is not correct
    # because config.torch_dtype can be None.
    config_dtype = getattr(config, "torch_dtype", None)

    # Fallbacks for multi-modal models if the root config
    # does not define torch_dtype
    if config_dtype is None:
        config_dtype = getattr(config.get_text_config(), "torch_dtype", None)
    if config_dtype is None and hasattr(config, "vision_config"):
        config_dtype = getattr(config.vision_config, "torch_dtype", None)
    if config_dtype is None and hasattr(config, "encoder_config"):
        config_dtype = getattr(config.encoder_config, "torch_dtype", None)

    # Try to read the dtype of the weights if they are in safetensors format
    if config_dtype is None:
        repo_mt = try_get_safetensors_metadata(model_id, revision=revision)

        if repo_mt and (files_mt := repo_mt.files_metadata):
            param_dtypes: set[torch.dtype] = {
                _SAFETENSORS_TO_TORCH_DTYPE[dtype_str]
                for file_mt in files_mt.values()
                for dtype_str in file_mt.parameter_count
                if dtype_str in _SAFETENSORS_TO_TORCH_DTYPE
            }

            if param_dtypes:
                return common_broadcastable_dtype(param_dtypes)

    if config_dtype is None:
        config_dtype = torch.float32

    return config_dtype


def _resolve_auto_dtype(
    model_type: str,
    config_dtype: torch.dtype,
    *,
    is_pooling_model: bool,
):
    from vllm.platforms import current_platform

    supported_dtypes = [
        dtype for dtype in current_platform.supported_dtypes
        if _is_valid_dtype(model_type, dtype)
    ]

    if is_pooling_model and torch.float16 in supported_dtypes:
        preferred_dtype = torch.float16
    else:
        preferred_dtype = supported_dtypes[0]

    # Downcast for float32 models
    if config_dtype == torch.float32:
        config_dtype = preferred_dtype

    if config_dtype in supported_dtypes:
        return config_dtype

    # Ensure device compatibility
    device_name = current_platform.get_device_name()
    device_capability = current_platform.get_device_capability()

    if device_capability is None:
        device_str = f"{device_name!r}"
    else:
        version_str = device_capability.as_version_str()
        device_str = f"{device_name!r} (with compute capability {version_str})"

    logger.warning(
        "Your device %s doesn't support %s. "
        "Falling back to %s for compatibility.",
        device_str,
        config_dtype,
        preferred_dtype,
    )

    return preferred_dtype


def _get_and_verify_dtype(
    model_id: str,
    config: PretrainedConfig,
    dtype: Union[str, torch.dtype],
    *,
    is_pooling_model: bool,
    revision: Optional[str] = None,
) -> torch.dtype:
    config_dtype = _find_dtype(model_id, config, revision=revision)
    model_type = config.model_type

    if isinstance(dtype, str):
        dtype = dtype.lower()
        if dtype == "auto":
            # Set default dtype from model config
            torch_dtype = _resolve_auto_dtype(
                model_type,
                config_dtype,
                is_pooling_model=is_pooling_model,
            )
        else:
            if dtype not in _STR_DTYPE_TO_TORCH_DTYPE:
                raise ValueError(f"Unknown dtype: {dtype!r}")
            torch_dtype = _STR_DTYPE_TO_TORCH_DTYPE[dtype]
    elif isinstance(dtype, torch.dtype):
        torch_dtype = dtype
    else:
        raise ValueError(f"Unknown dtype: {dtype}")

    _check_valid_dtype(model_type, torch_dtype)

    if torch_dtype != config_dtype:
        if torch_dtype == torch.float32:
            # Upcasting to float32 is allowed.
            logger.info("Upcasting %s to %s.", config_dtype, torch_dtype)
        elif config_dtype == torch.float32:
            # Downcasting from float32 to float16 or bfloat16 is allowed.
            logger.info("Downcasting %s to %s.", config_dtype, torch_dtype)
        else:
            # Casting between float16 and bfloat16 is allowed with a warning.
            logger.warning("Casting %s to %s.", config_dtype, torch_dtype)

    return torch_dtype


def _get_and_verify_max_len(
    hf_config: PretrainedConfig,
    tokenizer_config: Optional[dict],
    max_model_len: Optional[int],
    disable_sliding_window: bool,
    sliding_window: Optional[int],
    spec_target_max_model_len: Optional[int] = None,
    encoder_config: Optional[Any] = None,
) -> int:
    """Get and verify the model's maximum length."""
    derived_max_model_len = float("inf")
    possible_keys = [
        # OPT
        "max_position_embeddings",
        # GPT-2
        "n_positions",
        # MPT
        "max_seq_len",
        # ChatGLM2
        "seq_length",
        # Command-R
        "model_max_length",
        # Whisper
        "max_target_positions",
        # Others
        "max_sequence_length",
        "max_seq_length",
        "seq_len",
    ]
    # Choose the smallest "max_length" from the possible keys
    max_len_key = None
    for key in possible_keys:
        max_len = getattr(hf_config, key, None)
        if max_len is not None:
            max_len_key = key if max_len < derived_max_model_len \
                else max_len_key
            derived_max_model_len = min(derived_max_model_len, max_len)
    # For Command-R / Cohere, Cohere2 / Aya Vision models
    if tmp_max_len := getattr(hf_config, "model_max_length", None):
        max_len_key = "model_max_length"
        derived_max_model_len = tmp_max_len

    # If sliding window is manually disabled, max_length should be less
    # than the sliding window length in the model config.
    if (disable_sliding_window and sliding_window is not None
            and sliding_window < derived_max_model_len):
        max_len_key = "sliding_window"
        derived_max_model_len = sliding_window

    # Consider model_max_length in tokenizer_config
    if tokenizer_config:
        tokenizer_model_max_length = tokenizer_config.get(
            "model_max_length", derived_max_model_len)
        derived_max_model_len = min(derived_max_model_len,
                                    tokenizer_model_max_length)

    # If none of the keys were found in the config, use a default and
    # log a warning.
    if derived_max_model_len == float("inf"):
        if max_model_len is not None:
            # If max_model_len is specified, we use it.
            return max_model_len

        if spec_target_max_model_len is not None:
            # If this is a speculative draft model, we use the max model len
            # from the target model.
            return spec_target_max_model_len

        default_max_len = 2048
        logger.warning(
            "The model's config.json does not contain any of the following "
            "keys to determine the original maximum length of the model: "
            "%s. Assuming the model's maximum length is %d.", possible_keys,
            default_max_len)
        derived_max_model_len = default_max_len

    rope_scaling = getattr(hf_config, "rope_scaling", None)
    # NOTE(woosuk): Gemma3's max_model_len (128K) is already scaled by RoPE
    # scaling, so we skip applying the scaling factor again.
    if rope_scaling is not None and "gemma3" not in hf_config.model_type:
        # No need to consider "type" key because of patch_rope_scaling when
        # loading HF config
        rope_type = rope_scaling["rope_type"]

        if rope_type not in ("su", "longrope", "llama3"):
            if disable_sliding_window:
                # TODO(robertgshaw): Find a model that supports rope_scaling
                # with sliding window to see if this case should be allowed.
                raise NotImplementedError(
                    "Disabling sliding window is not supported for models "
                    "with rope_scaling. Please raise an issue so we can "
                    "investigate.")

            # NOTE: rope_type == "default" does not define factor
            # https://github.com/huggingface/transformers/blob/v4.45.2/src/transformers/modeling_rope_utils.py
            scaling_factor = rope_scaling.get("factor", 1.0)

            if rope_type == "yarn":
                derived_max_model_len = rope_scaling[
                    "original_max_position_embeddings"]
            derived_max_model_len *= scaling_factor

    if encoder_config and "max_seq_length" in encoder_config:
        derived_max_model_len = encoder_config["max_seq_length"]

    # If the user specified a max length, make sure it is smaller than the
    # derived length from the HF model config.
    if max_model_len is None:
        max_model_len = int(derived_max_model_len)
        if current_platform.is_tpu():
            logger.warning(
                "--max-model-len is not specified, "
                "it's currently using model's default length %s, "
                "which might be too large."
                "Please input with --max-model-len based on your "
                "request input length and output length, to avoid "
                "unnecessary degradation.", max_model_len)
    elif max_model_len > derived_max_model_len:
        # Some models might have a separate key for specifying model_max_length
        # that will be bigger than derived_max_model_len. We compare user input
        # with model_max_length and allow this override when it's smaller.
        model_max_length = getattr(hf_config, "model_max_length", None)
        if model_max_length is not None and max_model_len <= model_max_length:
            if disable_sliding_window:
                # TODO(robertgshaw): Find a model that has model_max_length
                # with sliding window to see if this case should be allowed.
                raise NotImplementedError(
                    "Disabling sliding window is not supported for models "
                    "model_max_length in the config. Please raise an issue "
                    "so we can investigate.")
        else:
            msg = (
                f"User-specified max_model_len ({max_model_len}) is greater "
                f"than the derived max_model_len ({max_len_key}="
                f"{derived_max_model_len} or model_max_length="
                f"{model_max_length} in model's config.json).")
            warning = (
                "VLLM_ALLOW_LONG_MAX_MODEL_LEN must be used with extreme "
                "caution. If the model uses relative position encoding (RoPE), "
                "positions exceeding derived_max_model_len lead to nan. If the "
                "model uses absolute position encoding, positions exceeding "
                "derived_max_model_len will cause a CUDA array out-of-bounds "
                "error.")
            if envs.VLLM_ALLOW_LONG_MAX_MODEL_LEN:
                logger.warning_once("%s %s", msg, warning)
            else:
                raise ValueError(
                    f"{msg} To allow overriding this maximum, set "
                    f"the env var VLLM_ALLOW_LONG_MAX_MODEL_LEN=1. {warning}")
    return int(max_model_len)


def get_served_model_name(model: str,
                          served_model_name: Optional[Union[str, list[str]]]):
    """
    If the input is a non-empty list, the first model_name in
    `served_model_name` is taken.
    If the input is a non-empty string, it is used directly.
    For cases where the input is either an empty string or an
    empty list, the fallback is to use `self.model`.
    """
    if not served_model_name:
        return model
    if isinstance(served_model_name, list):
        return served_model_name[0]
    return served_model_name


<<<<<<< HEAD
StructuredOutputsBackend = Literal["auto", "xgrammar", "guidance", "outlines"]
=======
GuidedDecodingBackend = Literal["auto", "xgrammar", "guidance", "outlines",
                                "lm-format-enforcer"]
>>>>>>> 41c80698


@config
@dataclass
class StructuredOutputsConfig:
    """Dataclass which contains structured outputs config for the engine."""

    backend: StructuredOutputsBackend = "auto"
    """Which engine will be used for structured outputs (JSON schema / regex etc)
    by default. With "auto", we will make opinionated choices based on request
    contents and what the backend libraries currently support, so the behavior
    is subject to change in each release."""  # noqa: E501

    disable_fallback: bool = False
    """If `True`, vLLM will not fallback to a different backend on error."""

    disable_any_whitespace: bool = False
    """If `True`, the model will not generate any whitespace during structured
    outputs. This is only supported for xgrammar and guidance backends."""

    disable_additional_properties: bool = False
    """If `True`, the `guidance` backend will not use `additionalProperties`
    in the JSON schema. This is only supported for the `guidance` backend and
    is used to better align its behaviour with `outlines` and `xgrammar`."""

    reasoning_backend: str = ""
    """Select the reasoning parser depending on the model that you're using.
    This is used to parse the reasoning content into OpenAI API format."""

    def compute_hash(self) -> str:
        """
        WARNING: Whenever a new field is added to this config,
        ensure that it is included in the factors list if
        it affects the computation graph.

        Provide a hash that uniquely identifies all the configs
        that affect the structure of the computation
        graph from input ids/embeddings to the final hidden states,
        excluding anything before input ids/embeddings and after
        the final hidden states.
        """
        # no factors to consider.
        # this config will not affect the computation graph.
        factors: list[Any] = []
        hash_str = hashlib.md5(str(factors).encode(),
                               usedforsecurity=False).hexdigest()
        return hash_str

    def __post_init__(self):
        if (self.disable_any_whitespace
                and self.backend not in ("xgrammar", "guidance")):
            raise ValueError("disable_any_whitespace is only supported for "
                             "xgrammar and guidance backends.")
        if (self.disable_additional_properties and self.backend != "guidance"):
            raise ValueError("disable_additional_properties is only supported "
                             "for the guidance backend.")


DetailedTraceModules = Literal["model", "worker", "all"]


@config
@dataclass
class ObservabilityConfig:
    """Configuration for observability - metrics and tracing."""

    show_hidden_metrics_for_version: Optional[str] = None
    """Enable deprecated Prometheus metrics that have been hidden since the
    specified version. For example, if a previously deprecated metric has been
    hidden since the v0.7.0 release, you use
    `--show-hidden-metrics-for-version=0.7` as a temporary escape hatch while
    you migrate to new metrics. The metric is likely to be removed completely
    in an upcoming release."""

    @cached_property
    def show_hidden_metrics(self) -> bool:
        """Check if the hidden metrics should be shown."""
        if self.show_hidden_metrics_for_version is None:
            return False
        return version._prev_minor_version_was(
            self.show_hidden_metrics_for_version)

    otlp_traces_endpoint: Optional[str] = None
    """Target URL to which OpenTelemetry traces will be sent."""

    collect_detailed_traces: Optional[list[DetailedTraceModules]] = None
    """It makes sense to set this only if `--otlp-traces-endpoint` is set. If
    set, it will collect detailed traces for the specified modules. This
    involves use of possibly costly and or blocking operations and hence might
    have a performance impact.

    Note that collecting detailed timing information for each request can be
    expensive."""

    @cached_property
    def collect_model_forward_time(self) -> bool:
        """Whether to collect model forward time for the request."""
        return (self.collect_detailed_traces is not None
                and ("model" in self.collect_detailed_traces
                     or "all" in self.collect_detailed_traces))

    @cached_property
    def collect_model_execute_time(self) -> bool:
        """Whether to collect model execute time for the request."""
        return (self.collect_detailed_traces is not None
                and ("worker" in self.collect_detailed_traces
                     or "all" in self.collect_detailed_traces))

    def compute_hash(self) -> str:
        """
        WARNING: Whenever a new field is added to this config,
        ensure that it is included in the factors list if
        it affects the computation graph.

        Provide a hash that uniquely identifies all the configs
        that affect the structure of the computation
        graph from input ids/embeddings to the final hidden states,
        excluding anything before input ids/embeddings and after
        the final hidden states.
        """
        # no factors to consider.
        # this config will not affect the computation graph.
        factors: list[Any] = []
        hash_str = hashlib.md5(str(factors).encode(),
                               usedforsecurity=False).hexdigest()
        return hash_str

    def __post_init__(self):
        if (self.collect_detailed_traces is not None
                and len(self.collect_detailed_traces) == 1
                and "," in self.collect_detailed_traces[0]):
            self._parse_collect_detailed_traces()

        from vllm.tracing import is_otel_available, otel_import_error_traceback
        if not is_otel_available() and self.otlp_traces_endpoint is not None:
            raise ValueError(
                "OpenTelemetry is not available. Unable to configure "
                "'otlp_traces_endpoint'. Ensure OpenTelemetry packages are "
                f"installed. Original error:\n{otel_import_error_traceback}")

    def _parse_collect_detailed_traces(self):
        assert isinstance(self.collect_detailed_traces, list)
        self.collect_detailed_traces = cast(
            list[DetailedTraceModules],
            self.collect_detailed_traces[0].split(","))


KVProducer = Literal["kv_producer", "kv_both"]
KVConsumer = Literal["kv_consumer", "kv_both"]
KVRole = Literal[KVProducer, KVConsumer]


@config
@dataclass
class KVTransferConfig:
    """Configuration for distributed KV cache transfer."""

    kv_connector: Optional[str] = None
    """The KV connector for vLLM to transmit KV caches between vLLM instances.
    """

    engine_id: Optional[str] = None
    """The engine id for KV transfers."""

    kv_buffer_device: Optional[str] = "cuda"
    """The device used by kv connector to buffer the KV cache.
    Currently only support 'cuda'."""

    kv_buffer_size: float = 1e9
    """The buffer size for TorchDistributedConnector. Measured in number of
    bytes. Recommended value: 1e9 (about 1GB)."""

    kv_role: Optional[KVRole] = None
    """Whether this vLLM instance produces, consumes KV cache, or both. Choices
    are 'kv_producer', 'kv_consumer', and 'kv_both'."""

    kv_rank: Optional[int] = None
    """The rank of this vLLM instance in the KV cache transfer. Typical value:
    0 for prefill instance, 1 for decode instance.
    Currently only 1P1D is supported."""

    kv_parallel_size: int = 1
    """The number of parallel instances for KV cache transfer. For
    PyNcclConnector, this should be 2."""

    kv_ip: str = "127.0.0.1"
    """The KV connector ip, used to build distributed connection."""

    kv_port: int = 14579
    """The KV connector port, used to build distributed connection."""

    kv_connector_extra_config: dict[str, Any] = field(default_factory=dict)
    """any extra config that the connector may need."""

    kv_connector_module_path: Optional[str] = None
    """The Python module path to dynamically load the KV connector from.
    Only supported in V1."""

    def compute_hash(self) -> str:
        """
        WARNING: Whenever a new field is added to this config,
        ensure that it is included in the factors list if
        it affects the computation graph.

        Provide a hash that uniquely identifies all the configs
        that affect the structure of the computation
        graph from input ids/embeddings to the final hidden states,
        excluding anything before input ids/embeddings and after
        the final hidden states.
        """
        # no factors to consider.
        # this config will not affect the computation graph.
        factors: list[Any] = []
        hash_str = hashlib.md5(str(factors).encode(),
                               usedforsecurity=False).hexdigest()
        return hash_str

    def __post_init__(self) -> None:
        if self.engine_id is None:
            self.engine_id = str(uuid.uuid4())

        if self.kv_role is not None and self.kv_role not in get_args(KVRole):
            raise ValueError(f"Unsupported kv_role: {self.kv_role}. "
                             f"Supported roles are {get_args(KVRole)}")

        if self.kv_connector is not None and self.kv_role is None:
            raise ValueError("Please specify kv_disagg_role when kv_connector "
                             f"is set, supported roles are {get_args(KVRole)}")

    @property
    def is_kv_transfer_instance(self) -> bool:
        return self.kv_connector is not None and \
            self.kv_role in get_args(KVRole)

    @property
    def is_kv_producer(self) -> bool:
        return self.kv_connector is not None and \
            self.kv_role in get_args(KVProducer)

    @property
    def is_kv_consumer(self) -> bool:
        return self.kv_connector is not None and \
            self.kv_role in get_args(KVConsumer)

    def get_from_extra_config(self, key, default) -> Any:
        return self.kv_connector_extra_config.get(key, default)


@config
@dataclass
class KVEventsConfig:
    """Configuration for KV event publishing."""

    enable_kv_cache_events: bool = False
    """If True, enable KV cache events for tracking block storage and removal.
    Events can be published externally by zmq using the event publisher config.
    """

    publisher: str = "null"
    """The publisher to use for publishing kv events. Can be "null", "zmq".
    """

    endpoint: str = "tcp://*:5557"
    """The zmq endpoint to use for publishing kv events.
    """

    replay_endpoint: Optional[str] = None
    """The zmq endpoint to use for replaying kv events.
    """

    buffer_steps: int = 10_000
    """The number of steps to cache for replay endpoint. Will only save
    events from the last N steps for the replay endpoint.
    """

    hwm: int = 100_000
    """The zmq high water mark for the event publisher. After queueing N events,
    events will start dropping if the consumer is not keeping up.
    """

    max_queue_size: int = 100_000
    """The maximum number of events to queue while waiting for publishing.
    """

    topic: str = ""
    """The topic to use for the event publisher. Consumers can subscribe to
    this topic to receive events.
    """


@config
@dataclass(config=ConfigDict(arbitrary_types_allowed=True))
class VllmConfig:
    """Dataclass which contains all vllm-related configuration. This
    simplifies passing around the distinct configurations in the codebase.
    """

    # TODO: use default_factory once default constructing ModelConfig doesn't
    # try to download a model
    model_config: ModelConfig = None  # type: ignore
    """Model configuration."""
    cache_config: CacheConfig = field(default_factory=CacheConfig)
    """Cache configuration."""
    parallel_config: ParallelConfig = field(default_factory=ParallelConfig)
    """Parallel configuration."""
    scheduler_config: SchedulerConfig = field(default_factory=SchedulerConfig)
    """Scheduler configuration."""
    device_config: DeviceConfig = field(default_factory=DeviceConfig)
    """Device configuration."""
    load_config: LoadConfig = field(default_factory=LoadConfig)
    """Load configuration."""
    lora_config: Optional[LoRAConfig] = None
    """LoRA configuration."""
    speculative_config: Optional[SpeculativeConfig] = None
    """Speculative decoding configuration."""
    structured_outputs_config: StructuredOutputsConfig = field(
        default_factory=StructuredOutputsConfig)
    """Structured outputs configuration."""
    observability_config: Optional[ObservabilityConfig] = None
    """Observability configuration."""
    quant_config: Optional[QuantizationConfig] = None
    """Quantization configuration."""
    compilation_config: CompilationConfig = field(
        default_factory=CompilationConfig)
    """`torch.compile` and cudagraph capture configuration for the model.

    As a shorthand, `-O<n>` can be used to directly specify the compilation
    level `n`: `-O3` is equivalent to `-O.level=3` (same as `-O='{"level":3}'`).
    Currently, -O <n> and -O=<n> are supported as well but this will likely be
    removed in favor of clearer -O<n> syntax in the future.

    NOTE: level 0 is the default level without any optimization. level 1 and 2
    are for internal testing only. level 3 is the recommended level for
    production, also default in V1.

    You can specify the full compilation config like so:
    `{"level": 3, "cudagraph_capture_sizes": [1, 2, 4, 8]}`
    """
    kv_transfer_config: Optional[KVTransferConfig] = None
    """The configurations for distributed KV cache transfer."""
    kv_events_config: Optional[KVEventsConfig] = None
    """The configurations for event publishing."""
    # some opaque config, only used to provide additional information
    # for the hash computation, mainly used for testing, debugging or out of
    # tree config registration.
    additional_config: Union[dict, SupportsHash] = field(default_factory=dict)
    """Additional config for specified platform. Different platforms may
    support different configs. Make sure the configs are valid for the platform
    you are using. Contents must be hashable."""
    instance_id: str = ""
    """The ID of the vLLM instance."""

    def compute_hash(self) -> str:
        """
        WARNING: Whenever a new field is added to this config,
        ensure that it is included in the factors list if
        it affects the computation graph.

        Provide a hash that uniquely identifies all the configs
        that affect the structure of the computation
        graph from input ids/embeddings to the final hidden states,
        excluding anything before input ids/embeddings and after
        the final hidden states.
        """
        factors: list[Any] = []

        # summarize vllm config
        vllm_factors: list[Any] = []
        from vllm import __version__
        vllm_factors.append(__version__)
        vllm_factors.append(envs.VLLM_USE_V1)
        if self.model_config:
            vllm_factors.append(self.model_config.compute_hash())
        else:
            vllm_factors.append("None")
        if self.cache_config:
            vllm_factors.append(self.cache_config.compute_hash())
        else:
            vllm_factors.append("None")
        if self.parallel_config:
            vllm_factors.append(self.parallel_config.compute_hash())
        else:
            vllm_factors.append("None")
        if self.scheduler_config:
            vllm_factors.append(self.scheduler_config.compute_hash())
        else:
            vllm_factors.append("None")
        if self.device_config:
            vllm_factors.append(self.device_config.compute_hash())
        else:
            vllm_factors.append("None")
        if self.load_config:
            vllm_factors.append(self.load_config.compute_hash())
        else:
            vllm_factors.append("None")
        if self.lora_config:
            vllm_factors.append(self.lora_config.compute_hash())
            # LoRA creates static buffers based on max_num_batched_tokens.
            # The tensor sizes and strides get captured in the torch.compile
            # graph explicitly.
            vllm_factors.append(
                str(self.scheduler_config.max_num_batched_tokens))
        else:
            vllm_factors.append("None")
        if self.speculative_config:
            vllm_factors.append(self.speculative_config.compute_hash())
        else:
            vllm_factors.append("None")
        if self.structured_outputs_config:
            vllm_factors.append(self.structured_outputs_config.compute_hash())
        else:
            vllm_factors.append("None")
        if self.observability_config:
            vllm_factors.append(self.observability_config.compute_hash())
        else:
            vllm_factors.append("None")
        if self.quant_config:
            pass  # should be captured by model_config.quantization
        if self.compilation_config:
            vllm_factors.append(self.compilation_config.compute_hash())
        else:
            vllm_factors.append("None")
        if self.kv_transfer_config:
            vllm_factors.append(self.kv_transfer_config.compute_hash())
        else:
            vllm_factors.append("None")
        if self.additional_config:
            if isinstance(additional_config := self.additional_config, dict):
                additional_config_hash = hashlib.md5(
                    json.dumps(additional_config, sort_keys=True).encode(),
                    usedforsecurity=False,
                ).hexdigest()
            else:
                additional_config_hash = additional_config.compute_hash()
            vllm_factors.append(additional_config_hash)
        else:
            vllm_factors.append("None")
        factors.append(vllm_factors)

        hash_str = hashlib.md5(str(factors).encode(),
                               usedforsecurity=False).hexdigest()[:10]
        return hash_str

    def pad_for_cudagraph(self, batch_size: int) -> int:
        # if batch_size > self.compilation_config.max_capture_size,
        # it should raise an IndexError.
        # the caller should make sure the batch_size is within the range,
        # i.e., batch_size <= self.compilation_config.max_capture_size
        return self.compilation_config.bs_to_padded_graph_size[batch_size]

    @staticmethod
    def _get_quantization_config(
            model_config: ModelConfig,
            load_config: LoadConfig) -> Optional[QuantizationConfig]:
        """Get the quantization config."""
        from vllm.platforms import current_platform
        if model_config.quantization is not None:
            from vllm.model_executor.model_loader.weight_utils import (
                get_quant_config)
            quant_config = get_quant_config(model_config, load_config)
            capability_tuple = current_platform.get_device_capability()

            if capability_tuple is not None:
                capability = capability_tuple.to_int()
                if capability < quant_config.get_min_capability():
                    raise ValueError(
                        f"The quantization method {model_config.quantization} "
                        "is not supported for the current GPU. Minimum "
                        f"capability: {quant_config.get_min_capability()}. "
                        f"Current capability: {capability}.")
            supported_dtypes = quant_config.get_supported_act_dtypes()
            if model_config.dtype not in supported_dtypes:
                raise ValueError(
                    f"{model_config.dtype} is not supported for quantization "
                    f"method {model_config.quantization}. Supported dtypes: "
                    f"{supported_dtypes}")
            return quant_config
        return None

    @staticmethod
    def get_quantization_config(
            model_config: ModelConfig,
            load_config: LoadConfig) -> Optional[QuantizationConfig]:
        import copy

        # For some reason, the _ version of this modifies the model_config
        # object, so using deepcopy to avoid this problem.
        return VllmConfig._get_quantization_config(copy.deepcopy(model_config),
                                                   load_config)

    def with_hf_config(
        self,
        hf_config: PretrainedConfig,
        architectures: Optional[list[str]] = None,
    ) -> "VllmConfig":
        if architectures is not None:
            hf_config = copy.deepcopy(hf_config)
            hf_config.architectures = architectures

        model_config = copy.deepcopy(self.model_config)
        model_config.hf_config = hf_config

        return replace(self, model_config=model_config)

    def __post_init__(self):
        """Verify configs are valid & consistent with each other.
        """

        self.try_verify_and_update_config()

        if self.model_config is not None:
            self.model_config.verify_async_output_proc(self.parallel_config,
                                                       self.speculative_config,
                                                       self.device_config)
            self.model_config.verify_with_parallel_config(self.parallel_config)
            self.model_config.verify_dual_chunk_attention_config(
                self.load_config)

        self.cache_config.verify_with_parallel_config(self.parallel_config)

        if self.lora_config is not None:
            self.lora_config.verify_with_cache_config(self.cache_config)
            self.lora_config.verify_with_model_config(self.model_config)

        if self.quant_config is None and self.model_config is not None:
            self.quant_config = VllmConfig._get_quantization_config(
                self.model_config, self.load_config)

        from vllm.platforms import current_platform
        if self.model_config is not None and \
            self.scheduler_config.chunked_prefill_enabled and \
            self.model_config.dtype == torch.float32 and \
            current_platform.get_device_capability() == (7, 5):
            logger.warning_once(
                "Turing devices tensor cores do not support float32 matmul. "
                "To workaround this limitation, vLLM will set 'ieee' input "
                "precision for chunked prefill triton kernels.")

        # If the user does not explicitly set a compilation level, then
        # we use the default level. The default level depends on other
        # settings (see the below code).
        if self.compilation_config.level is None:
            if envs.VLLM_USE_V1:
                if (self.model_config is not None
                        and not self.model_config.enforce_eager):
                    self.compilation_config.level = CompilationLevel.PIECEWISE
                else:
                    self.compilation_config.level = \
                            CompilationLevel.NO_COMPILATION

            else:
                # NB: Passing both --enforce-eager and a compilation level
                # in V0 means the compilation level wins out.
                self.compilation_config.level = CompilationLevel.NO_COMPILATION

        # async tp is built on top of sequence parallelism
        # and requires it to be enabled.
        if self.compilation_config.pass_config.enable_async_tp:
            self.compilation_config.pass_config.enable_sequence_parallelism = \
                True
        if self.compilation_config.pass_config.enable_sequence_parallelism:
            self.compilation_config.custom_ops.append("+rms_norm")

        if current_platform.is_cuda_alike() or current_platform.is_xpu():
            # if cudagraph_mode is not explicitly set by users, set default
            # value
            if self.compilation_config.cudagraph_mode is None:
                if envs.VLLM_USE_V1 and self.compilation_config.level \
                    == CompilationLevel.PIECEWISE:
                    self.compilation_config.cudagraph_mode = \
                        CUDAGraphMode.PIECEWISE
                else:
                    self.compilation_config.cudagraph_mode = CUDAGraphMode.NONE

            # disable cudagraph when enforce eager execution
            if self.model_config is not None and \
                    self.model_config.enforce_eager:
                logger.info("Cudagraph is disabled under eager mode")
                self.compilation_config.cudagraph_mode = CUDAGraphMode.NONE
            elif envs.VLLM_USE_V1:
                self.compilation_config.cudagraph_num_of_warmups = 1

            self._set_cudagraph_sizes()
        else:
            self.compilation_config.cudagraph_mode = CUDAGraphMode.NONE

        if self.cache_config.cpu_offload_gb > 0 and \
            self.compilation_config.level != CompilationLevel.NO_COMPILATION \
                and not envs.VLLM_USE_V1:
            logger.warning(
                "CPU offload is not supported with `torch.compile` in v0 yet."
                " Disabling `torch.compile`.")
            self.compilation_config.level = CompilationLevel.NO_COMPILATION

        if ((not envs.VLLM_USE_V1) and self.lora_config is not None
                and self.compilation_config.level
                != CompilationLevel.NO_COMPILATION):
            logger.warning(
                "LoRA for V0 is not supported with `torch.compile` yet. "
                "Disabling `torch.compile`.")
            self.compilation_config.level = CompilationLevel.NO_COMPILATION

        disable_chunked_prefill_reasons: list[str] = []

        if self.model_config and self.model_config.pooler_config:
            pooling_type = self.model_config.pooler_config.pooling_type
            if pooling_type is None or pooling_type.lower() != "last":
                disable_chunked_prefill_reasons.append(
                    "Only \"last\" pooling supports chunked "
                    "prefill and prefix caching; disabling both.")
            elif not getattr(self.model_config.hf_config, "is_causal", True):
                disable_chunked_prefill_reasons.append(
                    "Only models using causal attention supports chunked "
                    "prefill and prefix caching; disabling both.")

        if disable_chunked_prefill_reasons:
            for reason in disable_chunked_prefill_reasons:
                logger.info(reason)
            self.scheduler_config.chunked_prefill_enabled = False
            self.scheduler_config.long_prefill_token_threshold = 0

            if self.cache_config is not None:
                self.cache_config.enable_prefix_caching = False

        if (self.kv_events_config is not None
                and self.kv_events_config.enable_kv_cache_events
                and not self.cache_config.enable_prefix_caching):
            logger.warning(
                "KV cache events are on, but prefix caching is not enabled."
                "Use --enable-prefix-caching to enable.")
        if (self.kv_events_config is not None
                and self.kv_events_config.publisher != "null"
                and not self.kv_events_config.enable_kv_cache_events):
            logger.warning("KV cache events are disabled,"
                           "but the scheduler is configured to publish them."
                           "Modify KVEventsConfig.enable_kv_cache_events"
                           "to True to enable.")
        current_platform.check_and_update_config(self)

        # final check of cudagraph mode after platform-specific update
        if envs.VLLM_USE_V1 and current_platform.is_cuda_alike():
            if self.compilation_config.cudagraph_mode == CUDAGraphMode.FULL \
                and self.model_config is not None and \
                not self.model_config.disable_cascade_attn:
                logger.info("CUDAGraphMode.FULL is not supported with "
                            "cascade attention currently. Disabling cascade"
                            "attention.")
                self.model_config.disable_cascade_attn = True

            if self.compilation_config.cudagraph_mode\
                .requires_piecewise_compilation():
                assert self.compilation_config.level == \
                    CompilationLevel.PIECEWISE, \
                    "Compilation level should be CompilationLevel.PIECEWISE "\
                    "when cudagraph_mode piecewise cudagraphs is used, "\
                    f"cudagraph_mode={self.compilation_config.cudagraph_mode}"

        if not self.instance_id:
            self.instance_id = random_uuid()[:5]

        # Do this after all the updates to compilation_config.level
        if envs.VLLM_USE_V1 and \
            self.compilation_config.level == CompilationLevel.PIECEWISE:
            self.compilation_config.set_splitting_ops_for_v1()

        if (envs.VLLM_USE_V1
                and not self.scheduler_config.disable_hybrid_kv_cache_manager):
            # logger should only print warning message for hybrid models. As we
            # can't know whether the model is hybrid or not now, so we don't log
            # warning message here and will log it later.
            if not (current_platform.is_cuda() or current_platform.is_rocm()):
                # Hybrid KV cache manager is not supported on non-GPU platforms.
                self.scheduler_config.disable_hybrid_kv_cache_manager = True
            if self.kv_transfer_config is not None:
                # Hybrid KV cache manager is not compatible with KV transfer.
                self.scheduler_config.disable_hybrid_kv_cache_manager = True
            if self.kv_events_config is not None:
                # Hybrid KV cache manager is not compatible with KV events.
                self.scheduler_config.disable_hybrid_kv_cache_manager = True
            if self.model_config is not None and \
                self.model_config.attention_chunk_size is not None:
                if self.speculative_config is not None and \
                    self.speculative_config.use_eagle():
                    # Hybrid KV cache manager is not yet supported with chunked
                    # local attention + eagle.
                    self.scheduler_config.disable_hybrid_kv_cache_manager = True
                elif \
                    not envs.VLLM_ALLOW_CHUNKED_LOCAL_ATTN_WITH_HYBRID_KV_CACHE:
                    logger.warning(
                        "There is a latency regression when using chunked local"
                        " attention with the hybrid KV cache manager. Disabling"
                        " it, by default. To enable it, set the environment "
                        "VLLM_ALLOW_CHUNKED_LOCAL_ATTN_WITH_HYBRID_KV_CACHE=1."
                    )
                    # Hybrid KV cache manager is not yet supported with chunked
                    # local attention.
                    self.scheduler_config.disable_hybrid_kv_cache_manager = True

    def update_sizes_for_sequence_parallelism(self,
                                              possible_sizes: list) -> list:
        # remove the sizes that not multiple of tp_size when
        # enable sequence parallelism
        removed_sizes = [
            size for size in possible_sizes
            if size % self.parallel_config.tensor_parallel_size != 0
        ]
        if removed_sizes:
            logger.warning(
                "Batch sizes %s are removed because they are not "
                "multiple of tp_size %d when "
                "sequence parallelism is enabled", removed_sizes,
                self.parallel_config.tensor_parallel_size)

        return [
            size for size in possible_sizes
            if size % self.parallel_config.tensor_parallel_size == 0
        ]

    def _set_cudagraph_sizes(self):
        """
        cudagraph batchsize padding logic:

        `[1, 2, 4] + [8 * i for i in range(1, 1025)]` is a list of all possible
        batch sizes that cudagraph will capture.

        Depending on the engine's configuration of `max_num_seqs`, the
        candidate batch sizes to capture cudagraph will shrink to the subset
        which just cover the range of `[1, max_num_seqs]`. In the common case,
        `max_num_seqs` is 256, and the cudagraph batch sizes will be
        `[1, 2, 4, 8, 16, 24, 32, 40, ..., 256]`.

        However, if users specify the cudagraph capture sizes through
        compilation config, we will use the specified sizes instead.

        In the end, `vllm_config.compilation_config.cudagraph_capture_sizes`
        will be the final sizes to capture cudagraph (in descending order).

        During runtime, if batchsize is larger than
        `vllm_config.compilation_config.cudagraph_capture_sizes`,
        no cudagraph will be used.
        If the batch size is no larger than
        `vllm_config.compilation_config.cudagraph_capture_sizes`,
        we can quickly find the padded graph size for a given batch size by
        looking up `vllm_config.compilation_config.bs_to_padded_graph_size`.
        """

        # calculate the default `batch_size_capture_list`
        if not envs.VLLM_USE_V1:
            batch_size_capture_list = []
            if self.scheduler_config is not None and \
                self.model_config is not None and \
                    not self.model_config.enforce_eager:

                possible_sizes = [1, 2, 4] + [8 * i for i in range(1, 1025)]
                if self.parallel_config.tensor_parallel_size > 1 and \
                    self.compilation_config.pass_config.enable_sequence_parallelism:
                    possible_sizes = self.update_sizes_for_sequence_parallelism(
                        possible_sizes)

                # find the minimum size that is larger than max_num_seqs,
                # which then becomes the max_batchsize_to_capture
                larger_sizes = [
                    x for x in possible_sizes
                    if x >= self.scheduler_config.max_num_seqs
                ]
                if larger_sizes:
                    max_batchsize_to_capture = larger_sizes[0]
                else:
                    max_batchsize_to_capture = possible_sizes[-1]

                # filter out the sizes that are
                # larger than max_batchsize_to_capture
                batch_size_capture_list = [
                    size for size in possible_sizes
                    if size <= max_batchsize_to_capture
                ]
        else:
            batch_size_capture_list = []
            if self.model_config is not None and \
                not self.model_config.enforce_eager:
                cuda_graph_sizes = self.scheduler_config.cuda_graph_sizes
                if len(cuda_graph_sizes) == 1:
                    batch_size_capture_list = [1, 2, 4] + [
                        i for i in range(8, cuda_graph_sizes[0] + 1, 8)
                    ]
                elif len(cuda_graph_sizes) > 1:
                    batch_size_capture_list = sorted(cuda_graph_sizes)
                else:
                    raise TypeError(f"Invalid value for {cuda_graph_sizes=}.")
                if self.parallel_config.tensor_parallel_size > 1 and \
                    self.compilation_config.pass_config.enable_sequence_parallelism:
                    batch_size_capture_list = \
                        self.update_sizes_for_sequence_parallelism(batch_size_capture_list)
                max_num_tokens = self.scheduler_config.max_num_batched_tokens
                batch_size_capture_list = [
                    size for size in batch_size_capture_list
                    if size <= max_num_tokens
                ]

        self.compilation_config.init_with_cudagraph_sizes(
            batch_size_capture_list)

    def recalculate_max_model_len(self, max_model_len: int):
        # Can only be called in try_verify_and_update_config
        model_config = self.model_config
        max_model_len = model_config.get_and_verify_max_len(max_model_len)
        self.model_config.max_model_len = max_model_len
        self.scheduler_config.max_model_len = max_model_len

    def try_verify_and_update_config(self):
        if self.model_config is None:
            return

        # Avoid running try_verify_and_update_config multiple times
        if getattr(self.model_config, "config_updated", False):
            return
        self.model_config.config_updated = True

        architecture = self.model_config.architecture
        if architecture is None:
            return

        from vllm.model_executor.models.config import (
            MODELS_CONFIG_MAP, HybridAttentionMambaModelConfig)
        cls = MODELS_CONFIG_MAP.get(architecture, None)
        if cls is not None:
            cls.verify_and_update_config(self)

        if self.model_config.is_hybrid:
            HybridAttentionMambaModelConfig.verify_and_update_config(self)

        if self.model_config.convert_type == "classify":
            # Maybe convert ForCausalLM into ForSequenceClassification model.
            from vllm.model_executor.models.adapters import (
                SequenceClassificationConfig)
            SequenceClassificationConfig.verify_and_update_config(self)

    def __str__(self):
        return (
            f"model={self.model_config.model!r}, "
            f"speculative_config={self.speculative_config!r}, "
            f"tokenizer={self.model_config.tokenizer!r}, "
            f"skip_tokenizer_init={self.model_config.skip_tokenizer_init}, "
            f"tokenizer_mode={self.model_config.tokenizer_mode}, "
            f"revision={self.model_config.revision}, "
            f"override_neuron_config={self.model_config.override_neuron_config}, "  # noqa
            f"tokenizer_revision={self.model_config.tokenizer_revision}, "
            f"trust_remote_code={self.model_config.trust_remote_code}, "
            f"dtype={self.model_config.dtype}, "
            f"max_seq_len={self.model_config.max_model_len}, "
            f"download_dir={self.load_config.download_dir!r}, "
            f"load_format={self.load_config.load_format}, "
            f"tensor_parallel_size={self.parallel_config.tensor_parallel_size}, "  # noqa
            f"pipeline_parallel_size={self.parallel_config.pipeline_parallel_size}, "  # noqa
            f"disable_custom_all_reduce={self.parallel_config.disable_custom_all_reduce}, "  # noqa
            f"quantization={self.model_config.quantization}, "
            f"enforce_eager={self.model_config.enforce_eager}, "
            f"kv_cache_dtype={self.cache_config.cache_dtype}, "
            f"device_config={self.device_config.device}, "
            f"decoding_config={self.structured_outputs_config!r}, "
            f"observability_config={self.observability_config!r}, "
            f"seed={self.model_config.seed}, "
            f"served_model_name={self.model_config.served_model_name}, "
            f"enable_prefix_caching={self.cache_config.enable_prefix_caching}, "
            f"chunked_prefill_enabled={self.scheduler_config.chunked_prefill_enabled}, "  # noqa
            f"use_async_output_proc={self.model_config.use_async_output_proc}, "
            f"pooler_config={self.model_config.pooler_config!r}, "
            f"compilation_config={self.compilation_config!r}")


_current_vllm_config: Optional[VllmConfig] = None
_current_prefix: Optional[str] = None


@contextmanager
def set_current_vllm_config(vllm_config: VllmConfig,
                            check_compile=False,
                            prefix: Optional[str] = None):
    """
    Temporarily set the current vLLM config.
    Used during model initialization.
    We save the current vLLM config in a global variable,
    so that all modules can access it, e.g. custom ops
    can access the vLLM config to determine how to dispatch.
    """
    global _current_vllm_config, _current_prefix
    old_vllm_config = _current_vllm_config
    old_prefix = _current_prefix
    from vllm.compilation.counter import compilation_counter
    num_models_seen = compilation_counter.num_models_seen
    try:
        _current_vllm_config = vllm_config
        _current_prefix = prefix
        yield
    except Exception:
        raise
    else:
        logger.debug("enabled custom ops: %s",
                     vllm_config.compilation_config.enabled_custom_ops)
        logger.debug("disabled custom ops: %s",
                     vllm_config.compilation_config.disabled_custom_ops)
        if check_compile and \
            vllm_config.compilation_config.level == CompilationLevel.PIECEWISE \
            and compilation_counter.num_models_seen == num_models_seen:
            # If the model supports compilation,
            # compilation_counter.num_models_seen should be increased
            # by at least 1.
            # If it is not increased, it means the model does not support
            # compilation (does not have @support_torch_compile decorator).
            logger.warning(
                "`torch.compile` is turned on, but the model %s"
                " does not support it. Please open an issue on GitHub"
                " if you want it to be supported.",
                vllm_config.model_config.model)
    finally:
        _current_vllm_config = old_vllm_config
        _current_prefix = old_prefix
        # Clear the compilation config cache when context changes
        get_cached_compilation_config.cache_clear()


@lru_cache(maxsize=1)
def get_cached_compilation_config():
    """Cache config to avoid repeated calls to get_current_vllm_config()"""
    return get_current_vllm_config().compilation_config


def get_current_vllm_config() -> VllmConfig:
    if _current_vllm_config is None:
        # in ci, usually when we test custom ops/modules directly,
        # we don't set the vllm config. In that case, we set a default
        # config.
        logger.warning("Current vLLM config is not set.")
        from vllm.config import VllmConfig
        return VllmConfig()
    return _current_vllm_config


def get_current_model_prefix() -> str:
    """
    Get the prefix of the model that's currently being initialized.
    """
    assert _current_prefix is not None, \
        "Current model prefix is not set. "
    return _current_prefix


def contains_object_print(text):
    """
    Check if the text looks like a printed Python object, e.g.
    contains any substring matching the pattern: "at 0xFFFFFFF>"
    We match against 0x followed by 2-16 hex chars (there's
    a max of 16 on a 64 bit system).

    Args:
        text (str): The text to check

    Returns:
        result (bool): `True` if a match is found, `False` otherwise.
    """
    pattern = r'at 0x[a-fA-F0-9]{2,16}>'
    match = re.search(pattern, text)
    return match is not None


def assert_hashable(text):
    if not contains_object_print(text):
        return True
    raise AssertionError(
        f"vLLM tried to hash some configs that may have Python objects ids "
        f"in them. This is a bug, please file an issue. "
        f"Text being hashed: {text}")


T = TypeVar("T")


def get_layers_from_vllm_config(
        vllm_config: VllmConfig,
        layer_type: type[T],
        layer_names: Optional[list[str]] = None) -> dict[str, T]:
    """
    Get layers from the vLLM config.

    Args:
        vllm_config: The vLLM config.
        layer_type: The type of the layer to get.
        layer_names: The names of the layers to get. If None, return all layers.
    """

    if layer_names is None:
        layer_names = list(
            vllm_config.compilation_config.static_forward_context.keys())

    forward_context = vllm_config.compilation_config.static_forward_context

    return {
        layer_name: forward_context[layer_name]
        for layer_name in layer_names
        if isinstance(forward_context[layer_name], layer_type)
    }


@config
@dataclass
class SpeechToTextConfig:
    """Configuration for speech-to-text models."""

    sample_rate: float = 16_000
    """Sample rate (Hz) to resample input audio to. Most speech models expect
    16kHz audio input. The input audio will be automatically resampled to this
    rate before processing."""

    max_audio_clip_s: int = 30
    """Maximum duration in seconds for a single audio clip without chunking.
    Audio longer than this will be split into smaller chunks if
    `allow_audio_chunking` evaluates to True, otherwise it will be rejected."""

    overlap_chunk_second: int = 1
    """Overlap duration in seconds between consecutive audio chunks when
    splitting long audio. This helps maintain context across chunk boundaries
    and improves transcription quality at split points."""

    min_energy_split_window_size: Optional[int] = 1600
    """Window size in samples for finding low-energy (quiet) regions to split
    audio chunks. The algorithm looks for the quietest moment within this
    window to minimize cutting through speech. Default 1600 samples ≈ 100ms
    at 16kHz. If None, no chunking will be done."""

    @property
    def allow_audio_chunking(self) -> bool:
        return self.min_energy_split_window_size is not None


def update_config(config: DataclassInstanceT,
                  overrides: dict[str, Any]) -> DataclassInstanceT:
    processed_overrides = {}
    for field_name, value in overrides.items():
        assert hasattr(
            config, field_name), f"{type(config)} has no field `{field_name}`"
        current_value = getattr(config, field_name)
        if is_dataclass(current_value) and not is_dataclass(value):
            assert isinstance(value, dict), (
                f"Overrides to {type(config)}.{field_name} must be a dict"
                f"  or {type(current_value)}, but got {type(value)}")
            value = update_config(
                current_value,  # type: ignore[type-var]
                value)
        processed_overrides[field_name] = value
    return replace(config, **processed_overrides)<|MERGE_RESOLUTION|>--- conflicted
+++ resolved
@@ -3054,12 +3054,8 @@
     return served_model_name
 
 
-<<<<<<< HEAD
-StructuredOutputsBackend = Literal["auto", "xgrammar", "guidance", "outlines"]
-=======
-GuidedDecodingBackend = Literal["auto", "xgrammar", "guidance", "outlines",
-                                "lm-format-enforcer"]
->>>>>>> 41c80698
+StructuredOutputsBackend = Literal["auto", "xgrammar", "guidance", "outlines",
+                                   "lm-format-enforcer"]
 
 
 @config
