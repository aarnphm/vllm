# ruff: noqa: E501
# SPDX-License-Identifier: Apache-2.0

# yapf: disable
import argparse
import dataclasses
import json
import re
import sys
import threading
import warnings
from dataclasses import MISSING, dataclass, fields, is_dataclass
from itertools import permutations
from typing import (Annotated, Any, Callable, Dict, List, Literal, Optional,
                    Type, TypeVar, Union, cast, get_args, get_origin)

import torch
from typing_extensions import TypeIs, deprecated

import vllm.envs as envs
from vllm.config import (BlockSize, CacheConfig, CacheDType, CompilationConfig,
                         ConfigFormat, ConfigType, DetailedTraceModules,
                         Device, DeviceConfig, DistributedExecutorBackend,
                         HfOverrides, KVEventsConfig, KVTransferConfig,
                         LoadConfig, LoadFormat, LoRAConfig, ModelConfig,
                         ModelDType, ModelImpl, MultiModalConfig,
                         ObservabilityConfig, ParallelConfig, PoolerConfig,
                         PrefixCachingHashAlgo, PromptAdapterConfig,
                         SchedulerConfig, SchedulerPolicy, SpeculativeConfig,
                         StructuredOutputBackend, StructuredOutputBackendV1,
                         StructuredOutputConfig, StructuredOutputOptions,
                         TaskOption, TokenizerMode, TokenizerPoolConfig,
                         VllmConfig, get_attr_docs, get_field)
from vllm.executor.executor_base import ExecutorBase
from vllm.logger import init_logger
from vllm.model_executor.layers.quantization import QuantizationMethods
from vllm.plugins import load_general_plugins
from vllm.reasoning import ReasoningParserManager
from vllm.test_utils import MODEL_WEIGHTS_S3_BUCKET, MODELS_ON_S3
from vllm.transformers_utils.utils import check_gguf_file
from vllm.usage.usage_lib import UsageContext
from vllm.utils import (STR_DUAL_CHUNK_FLASH_ATTN_VAL, FlexibleArgumentParser,
                        GiB_bytes, is_in_doc_build, is_in_ray_actor)

# yapf: enable

logger = init_logger(__name__)

# object is used to allow for special typing forms
T = TypeVar("T")
TypeHint = Union[type[Any], object]
TypeHintT = Union[type[T], object]


def parse_type(return_type: Callable[[str], T]) -> Callable[[str], T]:

    def _parse_type(val: str) -> T:
        try:
            if return_type is json.loads and not re.match("^{.*}$", val):
                return cast(T, nullable_kvs(val))
            return return_type(val)
        except ValueError as e:
            raise argparse.ArgumentTypeError(
                f"Value {val} cannot be converted to {return_type}.") from e

    return _parse_type


def optional_type(
        return_type: Callable[[str], T]) -> Callable[[str], Optional[T]]:

    def _optional_type(val: str) -> Optional[T]:
        if val == "" or val == "None":
            return None
        return parse_type(return_type)(val)

    return _optional_type


def union_dict_and_str(val: str) -> Optional[Union[str, dict[str, str]]]:
    if not re.match("^{.*}$", val):
        return str(val)
    return optional_type(json.loads)(val)


@deprecated(
    "Passing a JSON argument as a string containing comma separated key=value "
    "pairs is deprecated. This will be removed in v0.10.0. Please use a JSON "
    "string instead.")
def nullable_kvs(val: str) -> dict[str, int]:
    """Parses a string containing comma separate key [str] to value [int]
    pairs into a dictionary.

    Args:
        val: String value to be parsed.

    Returns:
        Dictionary with parsed values.
    """
    out_dict: dict[str, int] = {}
    for item in val.split(","):
        kv_parts = [part.lower().strip() for part in item.split("=")]
        if len(kv_parts) != 2:
            raise argparse.ArgumentTypeError(
                "Each item should be in the form KEY=VALUE")
        key, value = kv_parts

        try:
            parsed_value = int(value)
        except ValueError as exc:
            msg = f"Failed to parse value of item {key}={value}"
            raise argparse.ArgumentTypeError(msg) from exc

        if key in out_dict and out_dict[key] != parsed_value:
            raise argparse.ArgumentTypeError(
                f"Conflicting values specified for key: {key}")
        out_dict[key] = parsed_value

    return out_dict


def is_type(type_hint: TypeHint, type: TypeHintT) -> TypeIs[TypeHintT]:
    """Check if the type hint is a specific type."""
    return type_hint is type or get_origin(type_hint) is type


def contains_type(type_hints: set[TypeHint], type: TypeHintT) -> bool:
    """Check if the type hints contain a specific type."""
    return any(is_type(type_hint, type) for type_hint in type_hints)


def get_type(type_hints: set[TypeHint], type: TypeHintT) -> TypeHintT:
    """Get the specific type from the type hints."""
    return next((th for th in type_hints if is_type(th, type)), None)


def literal_to_kwargs(type_hints: set[TypeHint]) -> dict[str, Any]:
    """Convert Literal type hints to argparse kwargs."""
    type_hint = get_type(type_hints, Literal)
    choices = get_args(type_hint)
    choice_type = type(choices[0])
    if not all(isinstance(choice, choice_type) for choice in choices):
        raise ValueError(
            "All choices must be of the same type. "
            f"Got {choices} with types {[type(c) for c in choices]}")
    return {"type": choice_type, "choices": sorted(choices)}


def is_not_builtin(type_hint: TypeHint) -> bool:
    """Check if the class is not a built-in type."""
    return type_hint.__module__ != "builtins"


def get_kwargs(cls: ConfigType) -> dict[str, Any]:
    cls_docs = get_attr_docs(cls)
    kwargs = {}
    for field in fields(cls):
        # Get the set of possible types for the field
        type_hints: set[TypeHint] = set()
        if get_origin(field.type) in {Union, Annotated}:
            type_hints.update(get_args(field.type))
        else:
            type_hints.add(field.type)

        # If the field is a dataclass, we can use the model_validate_json
        generator = (th for th in type_hints if is_dataclass(th))
        dataclass_cls = next(generator, None)

        # Get the default value of the field
        if field.default is not MISSING:
            default = field.default
        elif field.default_factory is not MISSING:
            if is_dataclass(field.default_factory) and is_in_doc_build():
                default = {}
            else:
                default = field.default_factory()

        # Get the help text for the field
        name = field.name
        help = cls_docs[name].strip()
        # Escape % for argparse
        help = help.replace("%", "%%")

        # Initialise the kwargs dictionary for the field
        kwargs[name] = {"default": default, "help": help}

        # Set other kwargs based on the type hints
        json_tip = "\n\nShould be a valid JSON string."
        if dataclass_cls is not None:
            dataclass_init = lambda x, f=dataclass_cls: f(**json.loads(x))
            # Special case for configs with a from_cli method
            if hasattr(dataclass_cls, "from_cli"):
                from_cli = dataclass_cls.from_cli
                dataclass_init = lambda x, f=from_cli: f(x)
            kwargs[name]["type"] = dataclass_init
            kwargs[name]["help"] += json_tip
        elif contains_type(type_hints, bool):
            # Creates --no-<name> and --<name> flags
            kwargs[name]["action"] = argparse.BooleanOptionalAction
        elif contains_type(type_hints, Literal):
            kwargs[name].update(literal_to_kwargs(type_hints))
        elif contains_type(type_hints, tuple):
            type_hint = get_type(type_hints, tuple)
            types = get_args(type_hint)
            tuple_type = types[0]
            assert all(t is tuple_type for t in types if t is not Ellipsis), (
                "All non-Ellipsis tuple elements must be of the same "
                f"type. Got {types}.")
            kwargs[name]["type"] = tuple_type
            kwargs[name]["nargs"] = "+" if Ellipsis in types else len(types)
        elif contains_type(type_hints, list):
            type_hint = get_type(type_hints, list)
            types = get_args(type_hint)
            assert len(types) == 1, (
                "List type must have exactly one type. Got "
                f"{type_hint} with types {types}")
            kwargs[name]["type"] = types[0]
            kwargs[name]["nargs"] = "+"
        elif contains_type(type_hints, int):
            kwargs[name]["type"] = int
            # Special case for large integers
            if name in {"max_model_len"}:
                kwargs[name]["type"] = human_readable_int
        elif contains_type(type_hints, float):
            kwargs[name]["type"] = float
        elif contains_type(type_hints,
                           dict) and (contains_type(type_hints, str) or any(
                               is_not_builtin(th) for th in type_hints)):
            kwargs[name]["type"] = union_dict_and_str
        elif contains_type(type_hints, dict):
            # Dict arguments will always be optional
            kwargs[name]["type"] = parse_type(json.loads)
            kwargs[name]["help"] += json_tip
        elif (contains_type(type_hints, str)
              or any(is_not_builtin(th) for th in type_hints)):
            kwargs[name]["type"] = str
        else:
            raise ValueError(
                f"Unsupported type {type_hints} for argument {name}.")

        # If the type hint was a sequence of literals, use the helper function
        # to update the type and choices
        if get_origin(kwargs[name].get("type")) is Literal:
            kwargs[name].update(literal_to_kwargs({kwargs[name]["type"]}))

        # If None is in type_hints, make the argument optional.
        # But not if it's a bool, argparse will handle this better.
        if type(None) in type_hints and not contains_type(type_hints, bool):
            kwargs[name]["type"] = optional_type(kwargs[name]["type"])
            if kwargs[name].get("choices"):
                kwargs[name]["choices"].append("None")
    return kwargs


@dataclass
class EngineArgs:
    """Arguments for vLLM engine."""
    model: str = ModelConfig.model
    served_model_name: Optional[Union[
        str, List[str]]] = ModelConfig.served_model_name
    tokenizer: Optional[str] = ModelConfig.tokenizer
    hf_config_path: Optional[str] = ModelConfig.hf_config_path
    task: TaskOption = ModelConfig.task
    skip_tokenizer_init: bool = ModelConfig.skip_tokenizer_init
    enable_prompt_embeds: bool = ModelConfig.enable_prompt_embeds
    tokenizer_mode: TokenizerMode = ModelConfig.tokenizer_mode
    trust_remote_code: bool = ModelConfig.trust_remote_code
    allowed_local_media_path: str = ModelConfig.allowed_local_media_path
    download_dir: Optional[str] = LoadConfig.download_dir
    load_format: str = LoadConfig.load_format
    config_format: str = ModelConfig.config_format
    dtype: ModelDType = ModelConfig.dtype
    kv_cache_dtype: CacheDType = CacheConfig.cache_dtype
    seed: Optional[int] = ModelConfig.seed
    max_model_len: Optional[int] = ModelConfig.max_model_len
    cuda_graph_sizes: list[int] = get_field(SchedulerConfig,
                                            "cuda_graph_sizes")
    # Note: Specifying a custom executor backend by passing a class
    # is intended for expert use only. The API may change without
    # notice.
    distributed_executor_backend: Optional[Union[
        DistributedExecutorBackend,
        Type[ExecutorBase]]] = ParallelConfig.distributed_executor_backend
    # number of P/D disaggregation (or other disaggregation) workers
    pipeline_parallel_size: int = ParallelConfig.pipeline_parallel_size
    tensor_parallel_size: int = ParallelConfig.tensor_parallel_size
    data_parallel_size: int = ParallelConfig.data_parallel_size
    data_parallel_size_local: Optional[int] = None
    data_parallel_address: Optional[str] = None
    data_parallel_rpc_port: Optional[int] = None
    enable_expert_parallel: bool = ParallelConfig.enable_expert_parallel
    max_parallel_loading_workers: Optional[
        int] = ParallelConfig.max_parallel_loading_workers
    block_size: Optional[BlockSize] = CacheConfig.block_size
    enable_prefix_caching: Optional[bool] = CacheConfig.enable_prefix_caching
    prefix_caching_hash_algo: PrefixCachingHashAlgo = \
        CacheConfig.prefix_caching_hash_algo
    disable_sliding_window: bool = ModelConfig.disable_sliding_window
    disable_cascade_attn: bool = ModelConfig.disable_cascade_attn
    use_v2_block_manager: bool = True
    swap_space: float = CacheConfig.swap_space
    cpu_offload_gb: float = CacheConfig.cpu_offload_gb
    gpu_memory_utilization: float = CacheConfig.gpu_memory_utilization
    max_num_batched_tokens: Optional[
        int] = SchedulerConfig.max_num_batched_tokens
    max_num_partial_prefills: int = SchedulerConfig.max_num_partial_prefills
    max_long_partial_prefills: int = SchedulerConfig.max_long_partial_prefills
    long_prefill_token_threshold: int = \
        SchedulerConfig.long_prefill_token_threshold
    max_num_seqs: Optional[int] = SchedulerConfig.max_num_seqs
    max_logprobs: int = ModelConfig.max_logprobs
    disable_log_stats: bool = False
    revision: Optional[str] = ModelConfig.revision
    code_revision: Optional[str] = ModelConfig.code_revision
    rope_scaling: dict[str, Any] = get_field(ModelConfig, "rope_scaling")
    rope_theta: Optional[float] = ModelConfig.rope_theta
    hf_token: Optional[Union[bool, str]] = ModelConfig.hf_token
    hf_overrides: Optional[HfOverrides] = \
        get_field(ModelConfig, "hf_overrides")
    tokenizer_revision: Optional[str] = ModelConfig.tokenizer_revision
    quantization: Optional[QuantizationMethods] = ModelConfig.quantization
    enforce_eager: bool = ModelConfig.enforce_eager
    max_seq_len_to_capture: int = ModelConfig.max_seq_len_to_capture
    disable_custom_all_reduce: bool = ParallelConfig.disable_custom_all_reduce
    # The following three fields are deprecated and will be removed in a future
    # release. Setting them will have no effect. Please remove them from your
    # configurations.
    tokenizer_pool_size: int = TokenizerPoolConfig.pool_size
    tokenizer_pool_type: str = TokenizerPoolConfig.pool_type
    tokenizer_pool_extra_config: dict = \
        get_field(TokenizerPoolConfig, "extra_config")
    limit_mm_per_prompt: dict[str, int] = \
        get_field(MultiModalConfig, "limit_per_prompt")
    mm_processor_kwargs: Optional[Dict[str, Any]] = \
        MultiModalConfig.mm_processor_kwargs
    disable_mm_preprocessor_cache: bool = \
        MultiModalConfig.disable_mm_preprocessor_cache
    # LoRA fields
    enable_lora: bool = False
    enable_lora_bias: bool = LoRAConfig.bias_enabled
    max_loras: int = LoRAConfig.max_loras
    max_lora_rank: int = LoRAConfig.max_lora_rank
    fully_sharded_loras: bool = LoRAConfig.fully_sharded_loras
    max_cpu_loras: Optional[int] = LoRAConfig.max_cpu_loras
    lora_dtype: Optional[Union[str, torch.dtype]] = LoRAConfig.lora_dtype
    lora_extra_vocab_size: int = LoRAConfig.lora_extra_vocab_size
    long_lora_scaling_factors: Optional[tuple[float, ...]] = \
        LoRAConfig.long_lora_scaling_factors
    # PromptAdapter fields
    enable_prompt_adapter: bool = False
    max_prompt_adapters: int = PromptAdapterConfig.max_prompt_adapters
    max_prompt_adapter_token: int = \
        PromptAdapterConfig.max_prompt_adapter_token

    device: Device = DeviceConfig.device
    num_scheduler_steps: int = SchedulerConfig.num_scheduler_steps
    multi_step_stream_outputs: bool = SchedulerConfig.multi_step_stream_outputs
    ray_workers_use_nsight: bool = ParallelConfig.ray_workers_use_nsight
    num_gpu_blocks_override: Optional[
        int] = CacheConfig.num_gpu_blocks_override
    num_lookahead_slots: int = SchedulerConfig.num_lookahead_slots
    model_loader_extra_config: dict = \
        get_field(LoadConfig, "model_loader_extra_config")
    ignore_patterns: Optional[Union[str,
                                    List[str]]] = LoadConfig.ignore_patterns
    preemption_mode: Optional[str] = SchedulerConfig.preemption_mode

    scheduler_delay_factor: float = SchedulerConfig.delay_factor
    enable_chunked_prefill: Optional[
        bool] = SchedulerConfig.enable_chunked_prefill
    disable_chunked_mm_input: bool = SchedulerConfig.disable_chunked_mm_input

    structured_output_config: Optional[StructuredOutputOptions] = None
    # To be removed in v0.10.x
    guided_decoding_backend: StructuredOutputBackend = \
        StructuredOutputConfig.backend
    guided_decoding_disable_fallback: bool = \
        StructuredOutputConfig.disable_fallback
    guided_decoding_disable_any_whitespace: bool = \
        StructuredOutputConfig.disable_any_whitespace
    guided_decoding_disable_additional_properties: bool = \
        StructuredOutputConfig.disable_additional_properties

    logits_processor_pattern: Optional[
        str] = ModelConfig.logits_processor_pattern

    speculative_config: Optional[Dict[str, Any]] = None

    qlora_adapter_name_or_path: Optional[str] = None
    show_hidden_metrics_for_version: Optional[str] = \
        ObservabilityConfig.show_hidden_metrics_for_version
    otlp_traces_endpoint: Optional[str] = \
        ObservabilityConfig.otlp_traces_endpoint
    collect_detailed_traces: Optional[list[DetailedTraceModules]] = \
        ObservabilityConfig.collect_detailed_traces
    disable_async_output_proc: bool = not ModelConfig.use_async_output_proc
    scheduling_policy: SchedulerPolicy = SchedulerConfig.policy
    scheduler_cls: Union[str, Type[object]] = SchedulerConfig.scheduler_cls

    override_neuron_config: dict[str, Any] = \
        get_field(ModelConfig, "override_neuron_config")
    override_pooler_config: Optional[Union[dict, PoolerConfig]] = \
        ModelConfig.override_pooler_config
    compilation_config: Optional[CompilationConfig] = None
    worker_cls: str = ParallelConfig.worker_cls
    worker_extension_cls: str = ParallelConfig.worker_extension_cls

    kv_transfer_config: Optional[KVTransferConfig] = None
    kv_events_config: Optional[KVEventsConfig] = None

    generation_config: str = ModelConfig.generation_config
    enable_sleep_mode: bool = ModelConfig.enable_sleep_mode
    override_generation_config: dict[str, Any] = \
        get_field(ModelConfig, "override_generation_config")
    model_impl: str = ModelConfig.model_impl

    calculate_kv_scales: bool = CacheConfig.calculate_kv_scales

    additional_config: Optional[Dict[str, Any]] = None
<<<<<<< HEAD
    enable_reasoning: Optional[bool] = None
    reasoning_parser: Optional[str] = StructuredOutputConfig.reasoning_backend
=======
    enable_reasoning: Optional[bool] = None  # DEPRECATED
    reasoning_parser: str = DecodingConfig.reasoning_backend

>>>>>>> 65334ef3
    use_tqdm_on_load: bool = LoadConfig.use_tqdm_on_load
    pt_load_map_location: str = LoadConfig.pt_load_map_location

    def __post_init__(self):
        # support `EngineArgs(compilation_config={...})`
        # without having to manually construct a
        # CompilationConfig object
        if isinstance(self.compilation_config, (int, dict)):
            self.compilation_config = CompilationConfig.from_cli(
                str(self.compilation_config))
        if self.qlora_adapter_name_or_path is not None:
            warnings.warn(
                "The `qlora_adapter_name_or_path` is deprecated "
                "and will be removed in v0.10.0. ",
                DeprecationWarning,
                stacklevel=2,
            )
        # Setup plugins
        from vllm.plugins import load_general_plugins
        load_general_plugins()

    @staticmethod
    def add_cli_args(parser: FlexibleArgumentParser) -> FlexibleArgumentParser:
        """Shared CLI arguments for vLLM engine."""

        # Model arguments
        model_kwargs = get_kwargs(ModelConfig)
        model_group = parser.add_argument_group(
            title="ModelConfig",
            description=ModelConfig.__doc__,
        )
        if 'serve' not in sys.argv[1:] and '--help' not in sys.argv[1:]:
            model_group.add_argument("--model", **model_kwargs["model"])
        model_group.add_argument("--task", **model_kwargs["task"])
        model_group.add_argument("--tokenizer", **model_kwargs["tokenizer"])
        model_group.add_argument("--tokenizer-mode",
                                 **model_kwargs["tokenizer_mode"])
        model_group.add_argument("--trust-remote-code",
                                 **model_kwargs["trust_remote_code"])
        model_group.add_argument("--dtype", **model_kwargs["dtype"])
        model_group.add_argument("--seed", **model_kwargs["seed"])
        model_group.add_argument("--hf-config-path",
                                 **model_kwargs["hf_config_path"])
        model_group.add_argument("--allowed-local-media-path",
                                 **model_kwargs["allowed_local_media_path"])
        model_group.add_argument("--revision", **model_kwargs["revision"])
        model_group.add_argument("--code-revision",
                                 **model_kwargs["code_revision"])
        model_group.add_argument("--rope-scaling",
                                 **model_kwargs["rope_scaling"])
        model_group.add_argument("--rope-theta", **model_kwargs["rope_theta"])
        model_group.add_argument("--tokenizer-revision",
                                 **model_kwargs["tokenizer_revision"])
        model_group.add_argument("--max-model-len",
                                 **model_kwargs["max_model_len"])
        model_group.add_argument("--quantization", "-q",
                                 **model_kwargs["quantization"])
        model_group.add_argument("--enforce-eager",
                                 **model_kwargs["enforce_eager"])
        model_group.add_argument("--max-seq-len-to-capture",
                                 **model_kwargs["max_seq_len_to_capture"])
        model_group.add_argument("--max-logprobs",
                                 **model_kwargs["max_logprobs"])
        model_group.add_argument("--disable-sliding-window",
                                 **model_kwargs["disable_sliding_window"])
        model_group.add_argument("--disable-cascade-attn",
                                 **model_kwargs["disable_cascade_attn"])
        model_group.add_argument("--skip-tokenizer-init",
                                 **model_kwargs["skip_tokenizer_init"])
        model_group.add_argument("--enable-prompt-embeds",
                                 **model_kwargs["enable_prompt_embeds"])
        model_group.add_argument("--served-model-name",
                                 **model_kwargs["served_model_name"])
        # This one is a special case because it is the
        # opposite of ModelConfig.use_async_output_proc
        model_group.add_argument(
            "--disable-async-output-proc",
            action="store_true",
            default=EngineArgs.disable_async_output_proc,
            help="Disable async output processing. This may result in "
            "lower performance.")
        model_group.add_argument("--config-format",
                                 choices=[f.value for f in ConfigFormat],
                                 **model_kwargs["config_format"])
        # This one is a special case because it can bool
        # or str. TODO: Handle this in get_kwargs
        model_group.add_argument("--hf-token",
                                 type=str,
                                 nargs="?",
                                 const=True,
                                 default=model_kwargs["hf_token"]["default"],
                                 help=model_kwargs["hf_token"]["help"])
        model_group.add_argument("--hf-overrides",
                                 **model_kwargs["hf_overrides"])
        model_group.add_argument("--override-neuron-config",
                                 **model_kwargs["override_neuron_config"])
        model_group.add_argument("--override-pooler-config",
                                 **model_kwargs["override_pooler_config"])
        model_group.add_argument("--logits-processor-pattern",
                                 **model_kwargs["logits_processor_pattern"])
        model_group.add_argument("--generation-config",
                                 **model_kwargs["generation_config"])
        model_group.add_argument("--override-generation-config",
                                 **model_kwargs["override_generation_config"])
        model_group.add_argument("--enable-sleep-mode",
                                 **model_kwargs["enable_sleep_mode"])
        model_group.add_argument("--model-impl",
                                 choices=[f.value for f in ModelImpl],
                                 **model_kwargs["model_impl"])

        # Model loading arguments
        load_kwargs = get_kwargs(LoadConfig)
        load_group = parser.add_argument_group(
            title="LoadConfig",
            description=LoadConfig.__doc__,
        )
        load_group.add_argument("--load-format",
                                choices=[f.value for f in LoadFormat],
                                **load_kwargs["load_format"])
        load_group.add_argument("--download-dir",
                                **load_kwargs["download_dir"])
        load_group.add_argument("--model-loader-extra-config",
                                **load_kwargs["model_loader_extra_config"])
        load_group.add_argument("--ignore-patterns",
                                **load_kwargs["ignore_patterns"])
        load_group.add_argument("--use-tqdm-on-load",
                                **load_kwargs["use_tqdm_on_load"])
        load_group.add_argument(
            "--qlora-adapter-name-or-path",
            type=str,
            default=None,
            help="The `--qlora-adapter-name-or-path` has no effect, do not set"
            " it, and it  will be removed in v0.10.0.",
            deprecated=True,
        )
        load_group.add_argument('--pt-load-map-location',
                                **load_kwargs["pt_load_map_location"])

        # Guided decoding arguments
        structured_output_kwargs = get_kwargs(StructuredOutputConfig)
        structured_output_group = parser.add_argument_group(
            title="DecodingConfig",
            description=StructuredOutputConfig.__doc__,
        )
        structured_output_group.add_argument(
            '--structured-output-config',
            type=json.loads,
            default=None,
            help='The configurations for structured output config.'
            ' Should be a JSON string.')
        structured_output_group.add_argument(
            "--guided-decoding-backend",
            # deprecated=True,
            **structured_output_kwargs["backend"],
        )
        structured_output_group.add_argument(
            "--guided-decoding-disable-fallback",
            # deprecated=True,
            **structured_output_kwargs["disable_fallback"],
        )
        structured_output_group.add_argument(
            "--guided-decoding-disable-any-whitespace",
            # deprecated=True,
            **structured_output_kwargs["disable_any_whitespace"],
        )
        structured_output_group.add_argument(
            "--guided-decoding-disable-additional-properties",
<<<<<<< HEAD
            # deprecated=True,
            **structured_output_kwargs["disable_additional_properties"],
        )
        structured_output_group.add_argument(
=======
            **guided_decoding_kwargs["disable_additional_properties"])
        guided_decoding_group.add_argument(
            "--enable-reasoning",
            action=argparse.BooleanOptionalAction,
            deprecated=True,
            help="[DEPRECATED] The `--enable-reasoning` flag is deprecated as "
            "of v0.8.6. Use `--reasoning-parser` to specify the reasoning "
            "parser backend instead. This flag (`--enable-reasoning`) will be "
            "removed in v0.10.0. When `--reasoning-parser` is specified, "
            "reasoning mode is automatically enabled.")
        guided_decoding_group.add_argument(
>>>>>>> 65334ef3
            "--reasoning-parser",
            # This choices is a special case because it's not static
            choices=list(ReasoningParserManager.reasoning_parsers),
            # deprecated=True,
            **structured_output_kwargs["reasoning_backend"],
        )

        # Parallel arguments
        parallel_kwargs = get_kwargs(ParallelConfig)
        parallel_group = parser.add_argument_group(
            title="ParallelConfig",
            description=ParallelConfig.__doc__,
        )
        parallel_group.add_argument(
            "--distributed-executor-backend",
            **parallel_kwargs["distributed_executor_backend"])
        parallel_group.add_argument(
            "--pipeline-parallel-size", "-pp",
            **parallel_kwargs["pipeline_parallel_size"])
        parallel_group.add_argument("--tensor-parallel-size", "-tp",
                                    **parallel_kwargs["tensor_parallel_size"])
        parallel_group.add_argument("--data-parallel-size", "-dp",
                                    **parallel_kwargs["data_parallel_size"])
        parallel_group.add_argument('--data-parallel-size-local',
                                    '-dpl',
                                    type=int,
                                    help='Number of data parallel replicas '
                                    'to run on this node.')
        parallel_group.add_argument('--data-parallel-address',
                                    '-dpa',
                                    type=str,
                                    help='Address of data parallel cluster '
                                    'head-node.')
        parallel_group.add_argument('--data-parallel-rpc-port',
                                    '-dpp',
                                    type=int,
                                    help='Port for data parallel RPC '
                                    'communication.')
        parallel_group.add_argument(
            "--enable-expert-parallel",
            **parallel_kwargs["enable_expert_parallel"])
        parallel_group.add_argument(
            "--max-parallel-loading-workers",
            **parallel_kwargs["max_parallel_loading_workers"])
        parallel_group.add_argument(
            "--ray-workers-use-nsight",
            **parallel_kwargs["ray_workers_use_nsight"])
        parallel_group.add_argument(
            "--disable-custom-all-reduce",
            **parallel_kwargs["disable_custom_all_reduce"])
        parallel_group.add_argument("--worker-cls",
                                    **parallel_kwargs["worker_cls"])
        parallel_group.add_argument("--worker-extension-cls",
                                    **parallel_kwargs["worker_extension_cls"])

        # KV cache arguments
        cache_kwargs = get_kwargs(CacheConfig)
        cache_group = parser.add_argument_group(
            title="CacheConfig",
            description=CacheConfig.__doc__,
        )
        cache_group.add_argument("--block-size", **cache_kwargs["block_size"])
        cache_group.add_argument("--gpu-memory-utilization",
                                 **cache_kwargs["gpu_memory_utilization"])
        cache_group.add_argument("--swap-space", **cache_kwargs["swap_space"])
        cache_group.add_argument("--kv-cache-dtype",
                                 **cache_kwargs["cache_dtype"])
        cache_group.add_argument("--num-gpu-blocks-override",
                                 **cache_kwargs["num_gpu_blocks_override"])
        cache_group.add_argument("--enable-prefix-caching",
                                 **cache_kwargs["enable_prefix_caching"])
        cache_group.add_argument("--prefix-caching-hash-algo",
                                 **cache_kwargs["prefix_caching_hash_algo"])
        cache_group.add_argument("--cpu-offload-gb",
                                 **cache_kwargs["cpu_offload_gb"])
        cache_group.add_argument("--calculate-kv-scales",
                                 **cache_kwargs["calculate_kv_scales"])

        # Tokenizer arguments
        tokenizer_kwargs = get_kwargs(TokenizerPoolConfig)
        tokenizer_group = parser.add_argument_group(
            title="TokenizerPoolConfig",
            description=TokenizerPoolConfig.__doc__,
        )
        tokenizer_group.add_argument("--tokenizer-pool-size",
                                     **tokenizer_kwargs["pool_size"])
        tokenizer_group.add_argument("--tokenizer-pool-type",
                                     **tokenizer_kwargs["pool_type"])
        tokenizer_group.add_argument("--tokenizer-pool-extra-config",
                                     **tokenizer_kwargs["extra_config"])

        # Multimodal related configs
        multimodal_kwargs = get_kwargs(MultiModalConfig)
        multimodal_group = parser.add_argument_group(
            title="MultiModalConfig",
            description=MultiModalConfig.__doc__,
        )
        multimodal_group.add_argument("--limit-mm-per-prompt",
                                      **multimodal_kwargs["limit_per_prompt"])
        multimodal_group.add_argument(
            "--mm-processor-kwargs",
            **multimodal_kwargs["mm_processor_kwargs"])
        multimodal_group.add_argument(
            "--disable-mm-preprocessor-cache",
            **multimodal_kwargs["disable_mm_preprocessor_cache"])

        # LoRA related configs
        lora_kwargs = get_kwargs(LoRAConfig)
        lora_group = parser.add_argument_group(
            title="LoRAConfig",
            description=LoRAConfig.__doc__,
        )
        lora_group.add_argument(
            "--enable-lora",
            action=argparse.BooleanOptionalAction,
            help="If True, enable handling of LoRA adapters.")
        lora_group.add_argument("--enable-lora-bias",
                                **lora_kwargs["bias_enabled"])
        lora_group.add_argument("--max-loras", **lora_kwargs["max_loras"])
        lora_group.add_argument("--max-lora-rank",
                                **lora_kwargs["max_lora_rank"])
        lora_group.add_argument("--lora-extra-vocab-size",
                                **lora_kwargs["lora_extra_vocab_size"])
        lora_group.add_argument(
            "--lora-dtype",
            **lora_kwargs["lora_dtype"],
        )
        lora_group.add_argument("--long-lora-scaling-factors",
                                **lora_kwargs["long_lora_scaling_factors"])
        lora_group.add_argument("--max-cpu-loras",
                                **lora_kwargs["max_cpu_loras"])
        lora_group.add_argument("--fully-sharded-loras",
                                **lora_kwargs["fully_sharded_loras"])

        # PromptAdapter related configs
        prompt_adapter_kwargs = get_kwargs(PromptAdapterConfig)
        prompt_adapter_group = parser.add_argument_group(
            title="PromptAdapterConfig",
            description=PromptAdapterConfig.__doc__,
        )
        prompt_adapter_group.add_argument(
            "--enable-prompt-adapter",
            action=argparse.BooleanOptionalAction,
            help="If True, enable handling of PromptAdapters.")
        prompt_adapter_group.add_argument(
            "--max-prompt-adapters",
            **prompt_adapter_kwargs["max_prompt_adapters"])
        prompt_adapter_group.add_argument(
            "--max-prompt-adapter-token",
            **prompt_adapter_kwargs["max_prompt_adapter_token"])

        # Device arguments
        device_kwargs = get_kwargs(DeviceConfig)
        device_group = parser.add_argument_group(
            title="DeviceConfig",
            description=DeviceConfig.__doc__,
        )
        device_group.add_argument("--device", **device_kwargs["device"])

        # Speculative arguments
        speculative_group = parser.add_argument_group(
            title="SpeculativeConfig",
            description=SpeculativeConfig.__doc__,
        )
        speculative_group.add_argument(
            "--speculative-config",
            type=json.loads,
            default=None,
            help="The configurations for speculative decoding. Should be a "
            "JSON string.")

        # Observability arguments
        observability_kwargs = get_kwargs(ObservabilityConfig)
        observability_group = parser.add_argument_group(
            title="ObservabilityConfig",
            description=ObservabilityConfig.__doc__,
        )
        observability_group.add_argument(
            "--show-hidden-metrics-for-version",
            **observability_kwargs["show_hidden_metrics_for_version"])
        observability_group.add_argument(
            "--otlp-traces-endpoint",
            **observability_kwargs["otlp_traces_endpoint"])
        # TODO: generalise this special case
        choices = observability_kwargs["collect_detailed_traces"]["choices"]
        metavar = f"{{{','.join(choices)}}}"
        observability_kwargs["collect_detailed_traces"]["metavar"] = metavar
        observability_kwargs["collect_detailed_traces"]["choices"] += [
            ",".join(p)
            for p in permutations(get_args(DetailedTraceModules), r=2)
        ]
        observability_group.add_argument(
            "--collect-detailed-traces",
            **observability_kwargs["collect_detailed_traces"])

        # Scheduler arguments
        scheduler_kwargs = get_kwargs(SchedulerConfig)
        scheduler_group = parser.add_argument_group(
            title="SchedulerConfig",
            description=SchedulerConfig.__doc__,
        )
        scheduler_group.add_argument(
            "--max-num-batched-tokens",
            **scheduler_kwargs["max_num_batched_tokens"])
        scheduler_group.add_argument("--max-num-seqs",
                                     **scheduler_kwargs["max_num_seqs"])
        scheduler_group.add_argument(
            "--max-num-partial-prefills",
            **scheduler_kwargs["max_num_partial_prefills"])
        scheduler_group.add_argument(
            "--max-long-partial-prefills",
            **scheduler_kwargs["max_long_partial_prefills"])
        scheduler_group.add_argument('--cuda-graph-sizes',
                                     **scheduler_kwargs["cuda_graph_sizes"])
        scheduler_group.add_argument(
            "--long-prefill-token-threshold",
            **scheduler_kwargs["long_prefill_token_threshold"])
        scheduler_group.add_argument("--num-lookahead-slots",
                                     **scheduler_kwargs["num_lookahead_slots"])
        scheduler_group.add_argument("--scheduler-delay-factor",
                                     **scheduler_kwargs["delay_factor"])
        scheduler_group.add_argument("--preemption-mode",
                                     **scheduler_kwargs["preemption_mode"])
        scheduler_group.add_argument("--num-scheduler-steps",
                                     **scheduler_kwargs["num_scheduler_steps"])
        scheduler_group.add_argument(
            "--multi-step-stream-outputs",
            **scheduler_kwargs["multi_step_stream_outputs"])
        scheduler_group.add_argument("--scheduling-policy",
                                     **scheduler_kwargs["policy"])
        scheduler_group.add_argument(
            "--enable-chunked-prefill",
            **scheduler_kwargs["enable_chunked_prefill"])
        scheduler_group.add_argument(
            "--disable-chunked-mm-input",
            **scheduler_kwargs["disable_chunked_mm_input"])
        scheduler_group.add_argument("--scheduler-cls",
                                     **scheduler_kwargs["scheduler_cls"])

        # vLLM arguments
        vllm_kwargs = get_kwargs(VllmConfig)
        vllm_group = parser.add_argument_group(
            title="VllmConfig",
            description=VllmConfig.__doc__,
        )
        vllm_group.add_argument("--kv-transfer-config",
                                **vllm_kwargs["kv_transfer_config"])
        vllm_group.add_argument('--kv-events-config',
                                **vllm_kwargs["kv_events_config"])
        vllm_group.add_argument("--compilation-config", "-O",
                                **vllm_kwargs["compilation_config"])
        vllm_group.add_argument("--additional-config",
                                **vllm_kwargs["additional_config"])

        # Other arguments
        parser.add_argument('--use-v2-block-manager',
                            action='store_true',
                            default=True,
                            deprecated=True,
                            help='[DEPRECATED] block manager v1 has been '
                            'removed and SelfAttnBlockSpaceManager (i.e. '
                            'block manager v2) is now the default. '
                            'Setting this flag to True or False'
                            ' has no effect on vLLM behavior.')
        parser.add_argument('--disable-log-stats',
                            action='store_true',
                            help='Disable logging statistics.')

        return parser

    @classmethod
    def from_cli_args(cls, args: argparse.Namespace):
        # Get the list of attributes of this dataclass.
        attrs = [attr.name for attr in dataclasses.fields(cls)]
        # Set the attributes from the parsed arguments.
        engine_args = cls(**{attr: getattr(args, attr) for attr in attrs})
        return engine_args

    def create_model_config(self) -> ModelConfig:
        # gguf file needs a specific model loader and doesn't use hf_repo
        if check_gguf_file(self.model):
            self.quantization = self.load_format = "gguf"

        # NOTE: This is to allow model loading from S3 in CI
        if (not isinstance(self, AsyncEngineArgs) and envs.VLLM_CI_USE_S3
                and self.model in MODELS_ON_S3
                and self.load_format == LoadFormat.AUTO):
            self.model = f"{MODEL_WEIGHTS_S3_BUCKET}/{self.model}"
            self.load_format = LoadFormat.RUNAI_STREAMER

        return ModelConfig(
            model=self.model,
            hf_config_path=self.hf_config_path,
            task=self.task,
            tokenizer=self.tokenizer,
            tokenizer_mode=self.tokenizer_mode,
            trust_remote_code=self.trust_remote_code,
            allowed_local_media_path=self.allowed_local_media_path,
            dtype=self.dtype,
            seed=self.seed,
            revision=self.revision,
            code_revision=self.code_revision,
            rope_scaling=self.rope_scaling,
            rope_theta=self.rope_theta,
            hf_token=self.hf_token,
            hf_overrides=self.hf_overrides,
            tokenizer_revision=self.tokenizer_revision,
            max_model_len=self.max_model_len,
            quantization=self.quantization,
            enforce_eager=self.enforce_eager,
            max_seq_len_to_capture=self.max_seq_len_to_capture,
            max_logprobs=self.max_logprobs,
            disable_sliding_window=self.disable_sliding_window,
            disable_cascade_attn=self.disable_cascade_attn,
            skip_tokenizer_init=self.skip_tokenizer_init,
            enable_prompt_embeds=self.enable_prompt_embeds,
            served_model_name=self.served_model_name,
            limit_mm_per_prompt=self.limit_mm_per_prompt,
            use_async_output_proc=not self.disable_async_output_proc,
            config_format=self.config_format,
            mm_processor_kwargs=self.mm_processor_kwargs,
            disable_mm_preprocessor_cache=self.disable_mm_preprocessor_cache,
            override_neuron_config=self.override_neuron_config,
            override_pooler_config=self.override_pooler_config,
            logits_processor_pattern=self.logits_processor_pattern,
            generation_config=self.generation_config,
            override_generation_config=self.override_generation_config,
            enable_sleep_mode=self.enable_sleep_mode,
            model_impl=self.model_impl,
        )

    def create_load_config(self) -> LoadConfig:

        if self.quantization == "bitsandbytes":
            self.load_format = "bitsandbytes"

        return LoadConfig(
            load_format=self.load_format,
            download_dir=self.download_dir,
            model_loader_extra_config=self.model_loader_extra_config,
            ignore_patterns=self.ignore_patterns,
            use_tqdm_on_load=self.use_tqdm_on_load,
            pt_load_map_location=self.pt_load_map_location,
        )

    def create_speculative_config(
        self,
        target_model_config: ModelConfig,
        target_parallel_config: ParallelConfig,
        enable_chunked_prefill: bool,
        disable_log_stats: bool,
    ) -> Optional["SpeculativeConfig"]:
        """Initializes and returns a SpeculativeConfig object based on
        `speculative_config`.

        This function utilizes `speculative_config` to create a
        SpeculativeConfig object. The `speculative_config` can either be
        provided as a JSON string input via CLI arguments or directly as a
        dictionary from the engine.
        """
        if self.speculative_config is None:
            return None

        # Note(Shangming): These parameters are not obtained from the cli arg
        # '--speculative-config' and must be passed in when creating the engine
        # config.
        self.speculative_config.update({
            "target_model_config": target_model_config,
            "target_parallel_config": target_parallel_config,
            "enable_chunked_prefill": enable_chunked_prefill,
            "disable_log_stats": disable_log_stats,
        })
        speculative_config = SpeculativeConfig.from_dict(
            self.speculative_config)

        return speculative_config

    def create_engine_config(
        self,
        usage_context: Optional[UsageContext] = None,
    ) -> VllmConfig:
        """
        Create the VllmConfig.

        NOTE: for autoselection of V0 vs V1 engine, we need to
        create the ModelConfig first, since ModelConfig's attrs
        (e.g. the model arch) are needed to make the decision.

        This function set VLLM_USE_V1=X if VLLM_USE_V1 is
        unspecified by the user.

        If VLLM_USE_V1 is specified by the user but the VllmConfig
        is incompatible, we raise an error.
        """
        from vllm.platforms import current_platform
        current_platform.pre_register_and_update()

        device_config = DeviceConfig(device=self.device)
        model_config = self.create_model_config()

        # * If VLLM_USE_V1 is unset, we enable V1 for "supported features"
        #   and fall back to V0 for experimental or unsupported features.
        # * If VLLM_USE_V1=1, we enable V1 for supported + experimental
        #   features and raise error for unsupported features.
        # * If VLLM_USE_V1=0, we disable V1.
        use_v1 = False
        try_v1 = envs.VLLM_USE_V1 or not envs.is_set("VLLM_USE_V1")
        if try_v1 and self._is_v1_supported_oracle(model_config):
            use_v1 = True

        # If user explicitly set VLLM_USE_V1, sanity check we respect it.
        if envs.is_set("VLLM_USE_V1"):
            assert use_v1 == envs.VLLM_USE_V1
        # Otherwise, set the VLLM_USE_V1 variable globally.
        else:
            envs.set_vllm_use_v1(use_v1)

        # Set default arguments for V0 or V1 Engine.
        if use_v1:
            self._set_default_args_v1(usage_context)
        else:
            self._set_default_args_v0(model_config)

        assert self.enable_chunked_prefill is not None

        if envs.VLLM_ATTENTION_BACKEND in [STR_DUAL_CHUNK_FLASH_ATTN_VAL]:
            assert self.enforce_eager, (
                "Cuda graph is not supported with DualChunkFlashAttention. "
                "To run the model in eager mode, set 'enforce_eager=True' "
                "or use '--enforce-eager' in the CLI.")
            assert current_platform.is_cuda(), (
                "DualChunkFlashAttention is only supported on CUDA platform.")
            assert not use_v1, (
                "DualChunkFlashAttention is not supported on V1 engine. "
                "To run the model in V0 engine, try set 'VLLM_USE_V1=0'")

        cache_config = CacheConfig(
            block_size=self.block_size,
            gpu_memory_utilization=self.gpu_memory_utilization,
            swap_space=self.swap_space,
            cache_dtype=self.kv_cache_dtype,
            is_attention_free=model_config.is_attention_free,
            num_gpu_blocks_override=self.num_gpu_blocks_override,
            sliding_window=model_config.get_sliding_window(),
            enable_prefix_caching=self.enable_prefix_caching,
            prefix_caching_hash_algo=self.prefix_caching_hash_algo,
            cpu_offload_gb=self.cpu_offload_gb,
            calculate_kv_scales=self.calculate_kv_scales,
        )

        # Get the current placement group if Ray is initialized and
        # we are in a Ray actor. If so, then the placement group will be
        # passed to spawned processes.
        placement_group = None
        if is_in_ray_actor():
            import ray

            # This call initializes Ray automatically if it is not initialized,
            # but we should not do this here.
            placement_group = ray.util.get_current_placement_group()

        # Local DP size defaults to global DP size if not set.
        data_parallel_size_local = self.data_parallel_size if (
            self.data_parallel_size_local
            is None) else self.data_parallel_size_local

        # DP address, used in multi-node case for torch distributed group
        # and ZMQ sockets.
        data_parallel_address = self.data_parallel_address if (
            self.data_parallel_address
            is not None) else ParallelConfig.data_parallel_master_ip

        # This port is only used when there are remote data parallel engines,
        # otherwise the local IPC transport is used.
        data_parallel_rpc_port = self.data_parallel_rpc_port if (
            self.data_parallel_rpc_port
            is not None) else ParallelConfig.data_parallel_rpc_port

        parallel_config = ParallelConfig(
            pipeline_parallel_size=self.pipeline_parallel_size,
            tensor_parallel_size=self.tensor_parallel_size,
            data_parallel_size=self.data_parallel_size,
            data_parallel_size_local=data_parallel_size_local,
            data_parallel_master_ip=data_parallel_address,
            data_parallel_rpc_port=data_parallel_rpc_port,
            enable_expert_parallel=self.enable_expert_parallel,
            max_parallel_loading_workers=self.max_parallel_loading_workers,
            disable_custom_all_reduce=self.disable_custom_all_reduce,
            ray_workers_use_nsight=self.ray_workers_use_nsight,
            placement_group=placement_group,
            distributed_executor_backend=self.distributed_executor_backend,
            worker_cls=self.worker_cls,
            worker_extension_cls=self.worker_extension_cls,
        )

        speculative_config = self.create_speculative_config(
            target_model_config=model_config,
            target_parallel_config=parallel_config,
            enable_chunked_prefill=self.enable_chunked_prefill,
            disable_log_stats=self.disable_log_stats,
        )

        # Reminder: Please update docs/source/features/compatibility_matrix.md
        # If the feature combo become valid
        if self.num_scheduler_steps > 1:
            if speculative_config is not None:
                raise ValueError("Speculative decoding is not supported with "
                                 "multi-step (--num-scheduler-steps > 1)")
            if self.enable_chunked_prefill and self.pipeline_parallel_size > 1:
                raise ValueError("Multi-Step Chunked-Prefill is not supported "
                                 "for pipeline-parallel-size > 1")
            from vllm.platforms import current_platform
            if current_platform.is_cpu():
                logger.warning("Multi-Step (--num-scheduler-steps > 1) is "
                               "currently not supported for CPUs and has been "
                               "disabled.")
                self.num_scheduler_steps = 1

        # make sure num_lookahead_slots is set the higher value depending on
        # if we are using speculative decoding or multi-step
        num_lookahead_slots = max(self.num_lookahead_slots,
                                  self.num_scheduler_steps - 1)
        num_lookahead_slots = num_lookahead_slots \
            if speculative_config is None \
            else speculative_config.num_lookahead_slots

        scheduler_config = SchedulerConfig(
            runner_type=model_config.runner_type,
            max_num_batched_tokens=self.max_num_batched_tokens,
            max_num_seqs=self.max_num_seqs,
            max_model_len=model_config.max_model_len,
            cuda_graph_sizes=self.cuda_graph_sizes,
            num_lookahead_slots=num_lookahead_slots,
            delay_factor=self.scheduler_delay_factor,
            enable_chunked_prefill=self.enable_chunked_prefill,
            disable_chunked_mm_input=self.disable_chunked_mm_input,
            is_multimodal_model=model_config.is_multimodal_model,
            preemption_mode=self.preemption_mode,
            num_scheduler_steps=self.num_scheduler_steps,
            multi_step_stream_outputs=self.multi_step_stream_outputs,
            send_delta_data=(envs.VLLM_USE_RAY_SPMD_WORKER
                             and parallel_config.use_ray),
            policy=self.scheduling_policy,
            scheduler_cls=self.scheduler_cls,
            max_num_partial_prefills=self.max_num_partial_prefills,
            max_long_partial_prefills=self.max_long_partial_prefills,
            long_prefill_token_threshold=self.long_prefill_token_threshold,
        )

        lora_config = LoRAConfig(
            bias_enabled=self.enable_lora_bias,
            max_lora_rank=self.max_lora_rank,
            max_loras=self.max_loras,
            fully_sharded_loras=self.fully_sharded_loras,
            lora_extra_vocab_size=self.lora_extra_vocab_size,
            long_lora_scaling_factors=self.long_lora_scaling_factors,
            lora_dtype=self.lora_dtype,
            max_cpu_loras=self.max_cpu_loras if self.max_cpu_loras
            and self.max_cpu_loras > 0 else None) if self.enable_lora else None

        # bitsandbytes pre-quantized model need a specific model loader
        if model_config.quantization == "bitsandbytes":
            self.quantization = self.load_format = "bitsandbytes"

        load_config = self.create_load_config()

        prompt_adapter_config = PromptAdapterConfig(
            max_prompt_adapters=self.max_prompt_adapters,
            max_prompt_adapter_token=self.max_prompt_adapter_token) \
                                        if self.enable_prompt_adapter else None

<<<<<<< HEAD
        if self.structured_output_config is not None:
            logger.info_once(
                "'structured_output_config' is specified. Other structured outputs related arguments will be ignored"
            )
            structured_output_config = StructuredOutputConfig(
                **self.structured_output_config)
        else:
            # To be removed in v0.10.x
            # yapf: disable
            structured_output_config = StructuredOutputConfig(
                backend=self.guided_decoding_backend,
                disable_fallback=self.guided_decoding_disable_fallback,
                disable_any_whitespace=self.guided_decoding_disable_any_whitespace,
                disable_additional_properties=self.guided_decoding_disable_additional_properties,
                reasoning_backend=self.reasoning_parser,
            )
            # yapf: enable
=======
        decoding_config = DecodingConfig(
            backend=self.guided_decoding_backend,
            disable_fallback=self.guided_decoding_disable_fallback,
            disable_any_whitespace=self.guided_decoding_disable_any_whitespace,
            disable_additional_properties=\
                self.guided_decoding_disable_additional_properties,
            reasoning_backend=self.reasoning_parser
        )
>>>>>>> 65334ef3

        observability_config = ObservabilityConfig(
            show_hidden_metrics_for_version=self.
            show_hidden_metrics_for_version,
            otlp_traces_endpoint=self.otlp_traces_endpoint,
            collect_detailed_traces=self.collect_detailed_traces,
        )

        config = VllmConfig(
            model_config=model_config,
            cache_config=cache_config,
            parallel_config=parallel_config,
            scheduler_config=scheduler_config,
            device_config=device_config,
            lora_config=lora_config,
            speculative_config=speculative_config,
            load_config=load_config,
            structured_output_config=structured_output_config,
            observability_config=observability_config,
            prompt_adapter_config=prompt_adapter_config,
            compilation_config=self.compilation_config,
            kv_transfer_config=self.kv_transfer_config,
            kv_events_config=self.kv_events_config,
            additional_config=self.additional_config,
        )

        return config

    def _is_v1_supported_oracle(self, model_config: ModelConfig) -> bool:
        """Oracle for whether to use V0 or V1 Engine by default."""

        #############################################################
        # Unsupported Feature Flags on V1.

        if (self.load_format == LoadFormat.TENSORIZER.value
                or self.load_format == LoadFormat.SHARDED_STATE.value):
            _raise_or_fallback(
                feature_name=f"--load_format {self.load_format}",
                recommend_to_remove=False)
            return False

        if (self.logits_processor_pattern
                != EngineArgs.logits_processor_pattern):
            _raise_or_fallback(feature_name="--logits-processor-pattern",
                               recommend_to_remove=False)
            return False

        if self.preemption_mode != SchedulerConfig.preemption_mode:
            _raise_or_fallback(feature_name="--preemption-mode",
                               recommend_to_remove=True)
            return False

        if (self.disable_async_output_proc
                != EngineArgs.disable_async_output_proc):
            _raise_or_fallback(feature_name="--disable-async-output-proc",
                               recommend_to_remove=True)
            return False

        if self.scheduling_policy != SchedulerConfig.policy:
            _raise_or_fallback(feature_name="--scheduling-policy",
                               recommend_to_remove=False)
            return False

        if self.num_scheduler_steps != SchedulerConfig.num_scheduler_steps:
            _raise_or_fallback(feature_name="--num-scheduler-steps",
                               recommend_to_remove=True)
            return False

        if self.scheduler_delay_factor != SchedulerConfig.delay_factor:
            _raise_or_fallback(feature_name="--scheduler-delay-factor",
                               recommend_to_remove=True)
            return False

        if self.guided_decoding_backend not in get_args(
                StructuredOutputBackendV1):
            _raise_or_fallback(
                feature_name=
                f"--guided-decoding-backend={self.guided_decoding_backend}",
                recommend_to_remove=False)
            return False

        # Need at least Ampere for now (FA support required).
        # Skip this check if we are running on a non-GPU platform,
        # or if the device capability is not available
        # (e.g. in a Ray actor without GPUs).
        from vllm.platforms import current_platform
        if (current_platform.is_cuda()
                and current_platform.get_device_capability()
                and current_platform.get_device_capability().major < 8):
            _raise_or_fallback(feature_name="Compute Capability < 8.0",
                               recommend_to_remove=False)
            return False

        # No Fp8 KV cache so far.
        if self.kv_cache_dtype != "auto":
            fp8_attention = self.kv_cache_dtype.startswith("fp8")
            will_use_fa = (
                current_platform.is_cuda()
                and not envs.is_set("VLLM_ATTENTION_BACKEND")
            ) or envs.VLLM_ATTENTION_BACKEND == "FLASH_ATTN_VLLM_V1"
            supported = False
            if current_platform.is_rocm():
                supported = True
            elif fp8_attention and will_use_fa:
                from vllm.attention.utils.fa_utils import (
                    flash_attn_supports_fp8)
                supported = flash_attn_supports_fp8()
            if not supported:
                _raise_or_fallback(feature_name="--kv-cache-dtype",
                                   recommend_to_remove=False)
                return False

        # No Prompt Adapter so far.
        if self.enable_prompt_adapter:
            _raise_or_fallback(feature_name="--enable-prompt-adapter",
                               recommend_to_remove=False)
            return False

        # No text embedding inputs so far.
        if self.enable_prompt_embeds:
            _raise_or_fallback(feature_name="--enable-prompt-embeds",
                               recommend_to_remove=False)
            return False

        # Only Fp16 and Bf16 dtypes since we only support FA.
        V1_SUPPORTED_DTYPES = [torch.bfloat16, torch.float16]
        if model_config.dtype not in V1_SUPPORTED_DTYPES:
            _raise_or_fallback(feature_name=f"--dtype {model_config.dtype}",
                               recommend_to_remove=False)
            return False

        # Some quantization is not compatible with torch.compile.
        V1_UNSUPPORTED_QUANT = ["gguf"]
        if model_config.quantization in V1_UNSUPPORTED_QUANT:
            _raise_or_fallback(
                feature_name=f"--quantization {model_config.quantization}",
                recommend_to_remove=False)
            return False

        # No Embedding Models so far.
        if model_config.task not in ["generate"]:
            _raise_or_fallback(feature_name=f"--task {model_config.task}",
                               recommend_to_remove=False)
            return False

        # No Mamba or Encoder-Decoder so far.
        if not model_config.is_v1_compatible:
            _raise_or_fallback(feature_name=model_config.architectures,
                               recommend_to_remove=False)
            return False

        # No Concurrent Partial Prefills so far.
        if (self.max_num_partial_prefills
                != SchedulerConfig.max_num_partial_prefills
                or self.max_long_partial_prefills
                != SchedulerConfig.max_long_partial_prefills):
            _raise_or_fallback(feature_name="Concurrent Partial Prefill",
                               recommend_to_remove=False)
            return False

        # No OTLP observability so far.
        if (self.otlp_traces_endpoint or self.collect_detailed_traces):
            _raise_or_fallback(feature_name="--otlp-traces-endpoint",
                               recommend_to_remove=False)
            return False

        # Only Ngram speculative decoding so far.
        is_ngram_enabled = False
        is_eagle_enabled = False
        if self.speculative_config is not None:
            # This is supported but experimental (handled below).
            speculative_method = self.speculative_config.get("method")
            if speculative_method:
                if speculative_method in ("ngram", "[ngram]"):
                    is_ngram_enabled = True
                elif speculative_method in ("eagle", "eagle3"):
                    is_eagle_enabled = True
            else:
                speculative_model = self.speculative_config.get("model")
                if speculative_model in ("ngram", "[ngram]"):
                    is_ngram_enabled = True
            if not (is_ngram_enabled or is_eagle_enabled):
                # Other speculative decoding methods are not supported yet.
                _raise_or_fallback(feature_name="Speculative Decoding",
                                   recommend_to_remove=False)
                return False

        # No XFormers so far.
        V1_BACKENDS = [
            "FLASH_ATTN_VLLM_V1",
            "FLASH_ATTN",
            "PALLAS",
            "PALLAS_VLLM_V1",
            "TRITON_ATTN_VLLM_V1",
            "TRITON_MLA",
            "FLASHMLA",
            "FLASHINFER",
            "FLASHINFER_VLLM_V1",
            "ROCM_AITER_MLA",
        ]
        if (envs.is_set("VLLM_ATTENTION_BACKEND")
                and envs.VLLM_ATTENTION_BACKEND not in V1_BACKENDS):
            name = f"VLLM_ATTENTION_BACKEND={envs.VLLM_ATTENTION_BACKEND}"
            _raise_or_fallback(feature_name=name, recommend_to_remove=True)
            return False

        # Platforms must decide if they can support v1 for this model
        if not current_platform.supports_v1(model_config=model_config):
            _raise_or_fallback(
                feature_name=f"device type={current_platform.device_type}",
                recommend_to_remove=False)
            return False
        #############################################################
        # Experimental Features - allow users to opt in.

        # Signal Handlers requires running in main thread.
        if (threading.current_thread() != threading.main_thread()
                and _warn_or_fallback("Engine in background thread")):
            return False

        if (self.pipeline_parallel_size > 1
                and self.distributed_executor_backend not in ["ray", "mp"]):
            name = "Pipeline Parallelism without Ray distributed executor " \
                    "or multiprocessing executor"
            _raise_or_fallback(feature_name=name, recommend_to_remove=False)
            return False

        # ngram is supported on V1, but off by default for now.
        if is_ngram_enabled and _warn_or_fallback("ngram"):
            return False

        # Eagle is under development, so we don't support it yet.
        if is_eagle_enabled and _warn_or_fallback("Eagle"):
            return False

        # Non-[CUDA, TPU] may be supported on V1, but off by default for now.
        v0_hardware = not any(
            (current_platform.is_cuda(), current_platform.is_tpu()))
        if v0_hardware and _warn_or_fallback(  # noqa: SIM103
                current_platform.device_name):
            return False
        #############################################################

        return True

    def _set_default_args_v0(self, model_config: ModelConfig) -> None:
        """Set Default Arguments for V0 Engine."""

        max_model_len = model_config.max_model_len
        use_long_context = max_model_len > 32768
        if self.enable_chunked_prefill is None:
            # Chunked prefill not supported for Multimodal or MLA in V0.
            if model_config.is_multimodal_model or model_config.use_mla:
                self.enable_chunked_prefill = False

            # Enable chunked prefill by default for long context (> 32K)
            # models to avoid OOM errors in initial memory profiling phase.
            elif use_long_context:
                from vllm.platforms import current_platform
                is_gpu = current_platform.is_cuda()
                use_sliding_window = (model_config.get_sliding_window()
                                      is not None)
                use_spec_decode = self.speculative_config is not None

                if (is_gpu and not use_sliding_window and not use_spec_decode
                        and not self.enable_lora
                        and not self.enable_prompt_adapter
                        and model_config.runner_type != "pooling"):
                    self.enable_chunked_prefill = True
                    logger.warning(
                        "Chunked prefill is enabled by default for models "
                        "with max_model_len > 32K. Chunked prefill might "
                        "not work with some features or models. If you "
                        "encounter any issues, please disable by launching "
                        "with --enable-chunked-prefill=False.")

            if self.enable_chunked_prefill is None:
                self.enable_chunked_prefill = False

        if not self.enable_chunked_prefill and use_long_context:
            logger.warning(
                "The model has a long context length (%s). This may cause"
                "OOM during the initial memory profiling phase, or result "
                "in low performance due to small KV cache size. Consider "
                "setting --max-model-len to a smaller value.", max_model_len)
        elif (self.enable_chunked_prefill
              and model_config.runner_type == "pooling"):
            msg = "Chunked prefill is not supported for pooling models"
            raise ValueError(msg)

        # if using prefix caching, we must set a hash algo
        if self.enable_prefix_caching:
            # Disable prefix caching for multimodal models for VLLM_V0.
            if model_config.is_multimodal_model:
                logger.warning(
                    "--enable-prefix-caching is not supported for multimodal "
                    "models in V0 and has been disabled.")
                self.enable_prefix_caching = False

            # VLLM_V0 only supports builtin hash algo for prefix caching.
            if self.prefix_caching_hash_algo == "sha256":
                raise ValueError(
                    "sha256 is not supported for prefix caching in V0 engine. "
                    "Please use 'builtin'.")

        # Set max_num_seqs to 256 for VLLM_V0.
        if self.max_num_seqs is None:
            self.max_num_seqs = 256

    def _set_default_args_v1(self, usage_context: UsageContext) -> None:
        """Set Default Arguments for V1 Engine."""

        # V1 always uses chunked prefills.
        self.enable_chunked_prefill = True

        # V1 enables prefix caching by default.
        if self.enable_prefix_caching is None:
            self.enable_prefix_caching = True

        # V1 should use the new scheduler by default.
        # Swap it only if this arg is set to the original V0 default
        if self.scheduler_cls == EngineArgs.scheduler_cls:
            self.scheduler_cls = "vllm.v1.core.sched.scheduler.Scheduler"

        # When no user override, set the default values based on the usage
        # context.
        # Use different default values for different hardware.

        # Try to query the device name on the current platform. If it fails,
        # it may be because the platform that imports vLLM is not the same
        # as the platform that vLLM is running on (e.g. the case of scaling
        # vLLM with Ray) and has no GPUs. In this case we use the default
        # values for non-H100/H200 GPUs.
        from vllm.platforms import current_platform
        try:
            device_memory = current_platform.get_device_total_memory()
            device_name = current_platform.get_device_name().lower()
        except Exception:
            # This is only used to set default_max_num_batched_tokens
            device_memory = 0

        # NOTE(Kuntai): Setting large `max_num_batched_tokens` for A100 reduces
        # throughput, see PR #17885 for more details.
        # So here we do an extra device name check to prevent such regression.
        if device_memory >= 70 * GiB_bytes and "a100" not in device_name:
            # For GPUs like H100 and MI300x, use larger default values.
            default_max_num_batched_tokens = {
                UsageContext.LLM_CLASS: 16384,
                UsageContext.OPENAI_API_SERVER: 8192,
            }
            default_max_num_seqs = 1024
        else:
            # TODO(woosuk): Tune the default values for other hardware.
            default_max_num_batched_tokens = {
                UsageContext.LLM_CLASS: 8192,
                UsageContext.OPENAI_API_SERVER: 2048,
            }
            default_max_num_seqs = 256

        # tpu specific default values.
        if current_platform.is_tpu():
            default_max_num_batched_tokens_tpu = {
                UsageContext.LLM_CLASS: {
                    'V6E': 2048,
                    'V5E': 1024,
                    'V5P': 512,
                },
                UsageContext.OPENAI_API_SERVER: {
                    'V6E': 1024,
                    'V5E': 512,
                    'V5P': 256,
                }
            }

        use_context_value = usage_context.value if usage_context else None
        if (self.max_num_batched_tokens is None
                and usage_context in default_max_num_batched_tokens):
            if current_platform.is_tpu():
                chip_name = current_platform.get_device_name()
                if chip_name in default_max_num_batched_tokens_tpu[
                        usage_context]:
                    self.max_num_batched_tokens = \
                        default_max_num_batched_tokens_tpu[
                            usage_context][chip_name]
                else:
                    self.max_num_batched_tokens = \
                        default_max_num_batched_tokens[usage_context]
            else:
                self.max_num_batched_tokens = default_max_num_batched_tokens[
                    usage_context]
            logger.debug(
                "Setting max_num_batched_tokens to %d for %s usage context.",
                self.max_num_batched_tokens, use_context_value)

        if self.max_num_seqs is None:
            self.max_num_seqs = default_max_num_seqs

            logger.debug("Setting max_num_seqs to %d for %s usage context.",
                         self.max_num_seqs, use_context_value)


@dataclass
class AsyncEngineArgs(EngineArgs):
    """Arguments for asynchronous vLLM engine."""
    disable_log_requests: bool = False

    @staticmethod
    def add_cli_args(parser: FlexibleArgumentParser,
                     async_args_only: bool = False) -> FlexibleArgumentParser:
        # Initialize plugin to update the parser, for example, The plugin may
        # adding a new kind of quantization method to --quantization argument or
        # a new device to --device argument.
        load_general_plugins()
        if not async_args_only:
            parser = EngineArgs.add_cli_args(parser)
        parser.add_argument('--disable-log-requests',
                            action='store_true',
                            help='Disable logging requests.')
        from vllm.platforms import current_platform
        current_platform.pre_register_and_update(parser)
        return parser


def _raise_or_fallback(feature_name: str, recommend_to_remove: bool):
    if envs.is_set("VLLM_USE_V1") and envs.VLLM_USE_V1:
        raise NotImplementedError(
            f"VLLM_USE_V1=1 is not supported with {feature_name}.")
    msg = f"{feature_name} is not supported by the V1 Engine. "
    msg += "Falling back to V0. "
    if recommend_to_remove:
        msg += f"We recommend to remove {feature_name} from your config "
        msg += "in favor of the V1 Engine."
    logger.warning(msg)


def _warn_or_fallback(feature_name: str) -> bool:
    if envs.is_set("VLLM_USE_V1") and envs.VLLM_USE_V1:
        logger.warning(
            "Detected VLLM_USE_V1=1 with %s. Usage should "
            "be considered experimental. Please report any "
            "issues on Github.", feature_name)
        should_exit = False
    else:
        logger.info(
            "%s is experimental on VLLM_USE_V1=1. "
            "Falling back to V0 Engine.", feature_name)
        should_exit = True
    return should_exit


def human_readable_int(value):
    """Parse human-readable integers like '1k', '2M', etc.
    Including decimal values with decimal multipliers.

    Examples:
    - '1k' -> 1,000
    - '1K' -> 1,024
    - '25.6k' -> 25,600
    """
    value = value.strip()
    match = re.fullmatch(r'(\d+(?:\.\d+)?)([kKmMgGtT])', value)
    if match:
        decimal_multiplier = {
            'k': 10**3,
            'm': 10**6,
            'g': 10**9,
        }
        binary_multiplier = {
            'K': 2**10,
            'M': 2**20,
            'G': 2**30,
        }

        number, suffix = match.groups()
        if suffix in decimal_multiplier:
            mult = decimal_multiplier[suffix]
            return int(float(number) * mult)
        elif suffix in binary_multiplier:
            mult = binary_multiplier[suffix]
            # Do not allow decimals with binary multipliers
            try:
                return int(number) * mult
            except ValueError as e:
                raise argparse.ArgumentTypeError("Decimals are not allowed " \
                f"with binary suffixes like {suffix}. Did you mean to use " \
                f"{number}{suffix.lower()} instead?") from e

    # Regular plain number.
    return int(value)


# These functions are used by sphinx to build the documentation
def _engine_args_parser():
    return EngineArgs.add_cli_args(FlexibleArgumentParser())


def _async_engine_args_parser():
    return AsyncEngineArgs.add_cli_args(FlexibleArgumentParser(),
                                        async_args_only=True)<|MERGE_RESOLUTION|>--- conflicted
+++ resolved
@@ -417,14 +417,9 @@
     calculate_kv_scales: bool = CacheConfig.calculate_kv_scales
 
     additional_config: Optional[Dict[str, Any]] = None
-<<<<<<< HEAD
-    enable_reasoning: Optional[bool] = None
-    reasoning_parser: Optional[str] = StructuredOutputConfig.reasoning_backend
-=======
     enable_reasoning: Optional[bool] = None  # DEPRECATED
-    reasoning_parser: str = DecodingConfig.reasoning_backend
-
->>>>>>> 65334ef3
+    reasoning_parser: str = StructuredOutputConfig.reasoning_backend
+
     use_tqdm_on_load: bool = LoadConfig.use_tqdm_on_load
     pt_load_map_location: str = LoadConfig.pt_load_map_location
 
@@ -566,7 +561,7 @@
         # Guided decoding arguments
         structured_output_kwargs = get_kwargs(StructuredOutputConfig)
         structured_output_group = parser.add_argument_group(
-            title="DecodingConfig",
+            title="StructuredOutputConfig",
             description=StructuredOutputConfig.__doc__,
         )
         structured_output_group.add_argument(
@@ -577,29 +572,24 @@
             ' Should be a JSON string.')
         structured_output_group.add_argument(
             "--guided-decoding-backend",
-            # deprecated=True,
+            deprecated=True,
             **structured_output_kwargs["backend"],
         )
         structured_output_group.add_argument(
             "--guided-decoding-disable-fallback",
-            # deprecated=True,
+            deprecated=True,
             **structured_output_kwargs["disable_fallback"],
         )
         structured_output_group.add_argument(
             "--guided-decoding-disable-any-whitespace",
-            # deprecated=True,
+            deprecated=True,
             **structured_output_kwargs["disable_any_whitespace"],
         )
         structured_output_group.add_argument(
             "--guided-decoding-disable-additional-properties",
-<<<<<<< HEAD
-            # deprecated=True,
-            **structured_output_kwargs["disable_additional_properties"],
-        )
+            deprecated=True,
+            **structured_output_kwargs["disable_additional_properties"])
         structured_output_group.add_argument(
-=======
-            **guided_decoding_kwargs["disable_additional_properties"])
-        guided_decoding_group.add_argument(
             "--enable-reasoning",
             action=argparse.BooleanOptionalAction,
             deprecated=True,
@@ -608,8 +598,7 @@
             "parser backend instead. This flag (`--enable-reasoning`) will be "
             "removed in v0.10.0. When `--reasoning-parser` is specified, "
             "reasoning mode is automatically enabled.")
-        guided_decoding_group.add_argument(
->>>>>>> 65334ef3
+        structured_output_group.add_argument(
             "--reasoning-parser",
             # This choices is a special case because it's not static
             choices=list(ReasoningParserManager.reasoning_parsers),
@@ -1181,7 +1170,6 @@
             max_prompt_adapter_token=self.max_prompt_adapter_token) \
                                         if self.enable_prompt_adapter else None
 
-<<<<<<< HEAD
         if self.structured_output_config is not None:
             logger.info_once(
                 "'structured_output_config' is specified. Other structured outputs related arguments will be ignored"
@@ -1190,25 +1178,15 @@
                 **self.structured_output_config)
         else:
             # To be removed in v0.10.x
-            # yapf: disable
             structured_output_config = StructuredOutputConfig(
                 backend=self.guided_decoding_backend,
                 disable_fallback=self.guided_decoding_disable_fallback,
-                disable_any_whitespace=self.guided_decoding_disable_any_whitespace,
-                disable_additional_properties=self.guided_decoding_disable_additional_properties,
+                disable_any_whitespace=self.
+                guided_decoding_disable_any_whitespace,
+                disable_additional_properties=self.
+                guided_decoding_disable_additional_properties,
                 reasoning_backend=self.reasoning_parser,
             )
-            # yapf: enable
-=======
-        decoding_config = DecodingConfig(
-            backend=self.guided_decoding_backend,
-            disable_fallback=self.guided_decoding_disable_fallback,
-            disable_any_whitespace=self.guided_decoding_disable_any_whitespace,
-            disable_additional_properties=\
-                self.guided_decoding_disable_additional_properties,
-            reasoning_backend=self.reasoning_parser
-        )
->>>>>>> 65334ef3
 
         observability_config = ObservabilityConfig(
             show_hidden_metrics_for_version=self.
