--- conflicted
+++ resolved
@@ -16,31 +16,17 @@
 import vllm.envs as envs
 from vllm import version
 from vllm.config import (BlockSize, CacheConfig, CacheDType, CompilationConfig,
-<<<<<<< HEAD
                          ConfigFormat, ConfigType, Device, DeviceConfig,
                          DistributedExecutorBackend, HfOverrides,
-                         KVTransferConfig, LoadConfig, LoadFormat, LoRAConfig,
-                         ModelConfig, ModelImpl, MultiModalConfig,
-                         ObservabilityConfig, ParallelConfig, PoolerConfig,
-                         PrefixCachingHashAlgo, PromptAdapterConfig,
-                         SchedulerConfig, SchedulerPolicy, SpeculativeConfig,
-                         StructuredOutputBackend, StructuredOutputBackendV1,
-                         StructuredOutputConfig, TaskOption,
-                         TokenizerPoolConfig, VllmConfig, get_attr_docs,
-                         get_field)
-=======
-                         ConfigFormat, ConfigType, DecodingConfig, Device,
-                         DeviceConfig, DistributedExecutorBackend,
-                         GuidedDecodingBackend, GuidedDecodingBackendV1,
-                         HfOverrides, KVEventsConfig, KVTransferConfig,
-                         LoadConfig, LoadFormat, LoRAConfig, ModelConfig,
-                         ModelDType, ModelImpl, MultiModalConfig,
-                         ObservabilityConfig, ParallelConfig, PoolerConfig,
-                         PrefixCachingHashAlgo, PromptAdapterConfig,
-                         SchedulerConfig, SchedulerPolicy, SpeculativeConfig,
+                         KVEventsConfig, KVTransferConfig, LoadConfig,
+                         LoadFormat, LoRAConfig, ModelConfig, ModelDType,
+                         ModelImpl, MultiModalConfig, ObservabilityConfig,
+                         ParallelConfig, PoolerConfig, PrefixCachingHashAlgo,
+                         PromptAdapterConfig, SchedulerConfig, SchedulerPolicy,
+                         SpeculativeConfig, StructuredOutputBackend,
+                         StructuredOutputBackendV1, StructuredOutputConfig,
                          TaskOption, TokenizerMode, TokenizerPoolConfig,
                          VllmConfig, get_attr_docs, get_field)
->>>>>>> 81ecf425
 from vllm.executor.executor_base import ExecutorBase
 from vllm.logger import init_logger
 from vllm.model_executor.layers.quantization import QuantizationMethods
@@ -348,15 +334,10 @@
     guided_decoding_disable_any_whitespace: bool = \
         StructuredOutputConfig.disable_any_whitespace
     guided_decoding_disable_additional_properties: bool = \
-<<<<<<< HEAD
         StructuredOutputConfig.disable_additional_properties
 
-    logits_processor_pattern: Optional[str] = None
-=======
-        DecodingConfig.disable_additional_properties
     logits_processor_pattern: Optional[
         str] = ModelConfig.logits_processor_pattern
->>>>>>> 81ecf425
 
     speculative_config: Optional[Dict[str, Any]] = None
 
