--- conflicted
+++ resolved
@@ -10,14 +10,8 @@
 from weakref import ReferenceType
 
 import vllm.envs as envs
-<<<<<<< HEAD
 from vllm.config import (LoRAConfig, ModelConfig, ParallelConfig,
                          SchedulerConfig, VllmConfig)
-=======
-from vllm.config import (DecodingConfig, ModelConfig, ParallelConfig,
-                         SchedulerConfig, VllmConfig)
-from vllm.config.lora import LoRAConfig
->>>>>>> 0faf3cc3
 from vllm.core.scheduler import SchedulerOutputs
 from vllm.engine.arg_utils import AsyncEngineArgs
 from vllm.engine.async_timeout import asyncio_timeout
