--- conflicted
+++ resolved
@@ -15,6 +15,7 @@
 from pydantic import BaseModel
 
 from tests.reasoning.utils import run_reasoning_extraction
+from vllm.config import StructuredOutputsConfig
 from vllm.distributed import cleanup_dist_env_and_memory
 from vllm.entrypoints.llm import LLM
 from vllm.outputs import RequestOutput
@@ -129,17 +130,7 @@
     sampling_params = SamplingParams(
         temperature=1.0,
         max_tokens=4096,
-<<<<<<< HEAD
         structured_outputs=StructuredOutputsParams(json=sample_json_schema))
-    outputs = llm.generate(prompts=[
-        (f"Give an example JSON for an employee profile that fits this "
-         f"schema. Make the response as short as possible. Schema: "
-         f"{sample_json_schema}")
-    ] * 2,
-                           sampling_params=sampling_params,
-                           use_tqdm=True)
-=======
-        guided_decoding=GuidedDecodingParams(json=sample_json_schema))
 
     prompt = ("Give an example JSON for an employee profile that fits this "
               "schema. Make the response as short as possible. Schema: "
@@ -149,7 +140,6 @@
         sampling_params=sampling_params,
         use_tqdm=True,
     )
->>>>>>> 41c80698
 
     assert outputs is not None
 
@@ -160,7 +150,7 @@
 
         generated_text = output.outputs[0].text
         assert generated_text is not None
-        if guided_decoding_backend != 'lm-format-enforcer':
+        if backend != 'lm-format-enforcer':
             assert "\n" not in generated_text
         print(f"Prompt: {prompt!r}, Generated text: {generated_text!r}")
         output_json = json.loads(generated_text)
@@ -239,11 +229,7 @@
             parsed_json = json.loads(generated_text)
             assert isinstance(parsed_json, dict)
 
-<<<<<<< HEAD
-    if backend != "outlines":
-=======
-    if guided_decoding_backend not in ["outlines", "lm-format-enforcer"]:
->>>>>>> 41c80698
+    if backend not in ["outlines", "lm-format-enforcer"]:
         #
         # Test 4: Generate SQL statement using EBNF grammar
         #
@@ -341,14 +327,10 @@
     sampling_params = SamplingParams(
         temperature=0.8,
         top_p=0.95,
-<<<<<<< HEAD
         structured_outputs=StructuredOutputsParams(regex=sample_regex))
-=======
-        guided_decoding=GuidedDecodingParams(regex=sample_regex))
 
     prompt = (f"Give an example IPv4 address with this regex: {sample_regex}. "
               f"Make the response as short as possible.")
->>>>>>> 41c80698
     outputs = llm.generate(
         [prompt] * 2,
         sampling_params=sampling_params,
@@ -372,12 +354,8 @@
     sampling_params = SamplingParams(
         temperature=0.8,
         top_p=0.95,
-<<<<<<< HEAD
         structured_outputs=StructuredOutputsParams(choice=sample_choices))
-=======
-        guided_decoding=GuidedDecodingParams(choice=sample_guided_choice))
-
->>>>>>> 41c80698
+
     outputs = llm.generate(
         ("The best language for type-safe systems programming is "
          "(Make the response as short as possible.) "),
@@ -402,16 +380,7 @@
     sampling_params = SamplingParams(
         temperature=1.0,
         max_tokens=1000,
-<<<<<<< HEAD
         structured_outputs=StructuredOutputsParams(json=json_schema))
-    outputs = llm.generate(prompts=(
-        "Generate a JSON with the brand, model and car_type of the most "
-        "iconic car from the 90's. Make the response as short as "
-        "possible."),
-                           sampling_params=sampling_params,
-                           use_tqdm=True)
-=======
-        guided_decoding=GuidedDecodingParams(json=json_schema))
 
     outputs = llm.generate(
         ("Generate a JSON with the brand, model and car_type of the most "
@@ -420,7 +389,6 @@
         sampling_params=sampling_params,
         use_tqdm=True,
     )
->>>>>>> 41c80698
 
     assert outputs is not None
 
@@ -478,11 +446,7 @@
         output_json = json.loads(generated_text)
         jsonschema.validate(instance=output_json, schema=json_schema)
 
-<<<<<<< HEAD
-    if backend != "outlines":
-=======
-    if guided_decoding_backend not in ["outlines", "lm-format-enforcer"]:
->>>>>>> 41c80698
+    if backend not in ["outlines", "lm-format-enforcer"]:
         #
         # Test 11: Generate structured output using structural_tag format
         #
@@ -776,12 +740,11 @@
     assert "a6" not in generated
 
 
-@pytest.mark.parametrize("guided_decoding_backend",
-                         ["guidance", "xgrammar", "outlines"])
+@pytest.mark.parametrize("backend", ["guidance", "xgrammar", "outlines"])
 def test_structured_output_batched_with_non_guided_requests(
     monkeypatch: pytest.MonkeyPatch,
     sample_json_schema: dict[str, Any],
-    guided_decoding_backend: str,
+    backend: str,
 ):
     monkeypatch.setenv("VLLM_USE_V1", "1")
 
@@ -793,9 +756,9 @@
         model="meta-llama/Meta-Llama-3.1-8B-Instruct",
         enforce_eager=enforce_eager,
         max_model_len=1024,
-        guided_decoding_backend=guided_decoding_backend,
-        guided_decoding_disable_any_whitespace=(guided_decoding_backend
-                                                in {"xgrammar", "guidance"}),
+        structured_outputs_config=StructuredOutputsConfig(
+            backend=backend,
+            disable_any_whitespace=(backend in {"xgrammar", "guidance"})),
     )
 
     guided_prompt = (
@@ -807,10 +770,10 @@
 
     prompts = [guided_prompt, non_guided_prompt]
     sampling_params = [
-        SamplingParams(
-            temperature=1.0,
-            max_tokens=400,
-            guided_decoding=GuidedDecodingParams(json=sample_json_schema)),
+        SamplingParams(temperature=1.0,
+                       max_tokens=400,
+                       structured_outputs=StructuredOutputsParams(
+                           json=sample_json_schema)),
         # No max tokens, temp=0 to assert on contents
         SamplingParams(
             seed=42,
